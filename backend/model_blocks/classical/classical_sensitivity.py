"""
classical_sensitivity.py

Classical Sensitivity Test Block for KANOSYM.
Contains all functions needed for classical Monte Carlo portfolio sensitivity analysis.

This block performs sensitivity testing using traditional Monte Carlo simulation
to analyze how portfolio performance changes when parameters are perturbed.
"""

import numpy as np
from typing import Dict, Any, List
import random
import sys
import os
import threading
import uuid
sys.path.append(os.path.dirname(os.path.dirname(os.path.dirname(__file__))))
from analytics import AnalyticsCollector
from ..noira_utils import send_message_to_noira, format_analysis_summary
import logging

# Configure logging
logger = logging.getLogger(__name__)


<<<<<<< HEAD
=======
def classical_sensitivity_test(
    portfolio: Dict[str, Any],
    param: str,
    asset: str,
    range_vals: list,
    steps: int
) -> Dict[str, Any]:
    """
    Main function for classical sensitivity testing.
    
    Args:
        portfolio: Portfolio configuration with assets, weights, volatility, correlation_matrix
        param: Parameter to perturb ('volatility', 'weight', 'correlation')
        asset: Asset to perturb
        range_vals: [min_value, max_value] for perturbation range
        steps: Number of steps in the range
        
    Returns:
        Dictionary with sensitivity analysis results and Noira notification info
    """
    # Initialize analytics collector
    analytics = AnalyticsCollector('classical')
    analytics.start_collection()
        
    logger.info(f"Starting classical sensitivity analysis: {param} for {asset}")
    
    # 1. Perturb the portfolio
    perturbed_portfolios = perturb_portfolio(param, asset, range_vals, steps, portfolio)
    
    # 2. Run Monte Carlo for baseline (unperturbed)
    baseline_sharpe = run_monte_carlo(portfolio)
    
    # 3. Run Monte Carlo for each perturbed portfolio
    results = []
    for p in perturbed_portfolios:
        sharpe = run_monte_carlo(p)
        result = {"perturbed_value": p["perturbed_value"], "sharpe": sharpe}
        results.append(result)
        analytics.add_result(result)
    
    # 4. Compute deltas
    metrics = compute_metrics(baseline_sharpe, results)
    
    # 5. End analytics collection
    analytics.end_collection()
    
    # 6. Format output with analytics
    output = format_output(
        perturbation=param,
        asset=asset,
        range_tested=list(np.linspace(range_vals[0], range_vals[1], steps)),
        baseline_sharpe=baseline_sharpe,
        results=metrics,
        analytics=analytics.get_analytics_summary()
    )
    
    # 7. Start Noira processing in background (non-blocking)
    logger.info(f"Classical analysis complete: {format_analysis_summary(output)}")
    
    # Generate unique analysis ID
    analysis_id = str(uuid.uuid4())
    
    def process_noira_async():
        """Process Noira explanation in background thread"""
        try:
            noira_sent, brief_message, llm_response = send_message_to_noira(
                analysis_type="classical",
                portfolio=portfolio,
                param=param,
                asset=asset,
                range_vals=range_vals,
                steps=steps,
                results=output
            )
            if noira_sent and llm_response:
                # Store the response for frontend polling
                from noira.chat_controller import chat_controller
                chat_controller.store_async_response(analysis_id, brief_message, llm_response)
                logger.info(f"Noira response stored for classical analysis: {analysis_id}")
        except Exception as e:
            logger.error(f"Error processing Noira response: {e}")
    
    # Start background thread for Noira processing
    threading.Thread(target=process_noira_async, daemon=True).start()
    
    # 8. Return results immediately (without waiting for Noira)
    output["noira_notification"] = {
        "processing": True,
        "analysis_id": analysis_id,
        "brief_message": f"Tell me about this classical sensitivity test for {asset} {param}."
    }
    
    return output


>>>>>>> 9a6a7bc9
def perturb_portfolio(param: str, asset: str, range_vals: List[float], steps: int, portfolio: Dict[str, Any]) -> List[Dict[str, Any]]:
    """
    Generate a list of perturbed portfolios by varying the selected parameter.
    
    Args:
        param: Parameter to perturb ('volatility', 'weight', 'correlation')
        asset: Asset to perturb
        range_vals: [min_value, max_value] for perturbation range
        steps: Number of steps in the range
        portfolio: Original portfolio configuration
        
    Returns:
        List of perturbed portfolio configurations
    """
    perturbed = []
    values = np.linspace(range_vals[0], range_vals[1], steps)
    
    for val in values:
        p = {**portfolio}
        
        if param == 'volatility':
            idx = portfolio['assets'].index(asset)
            p['volatility'] = list(portfolio['volatility'])
            p['volatility'][idx] = val
            
        elif param == 'weight':
            idx = portfolio['assets'].index(asset)
            p['weights'] = list(portfolio['weights'])
            p['weights'][idx] = val
            # Optionally re-normalize weights here
            
        elif param == 'correlation':
            idx = portfolio['assets'].index(asset)
            p['correlation_matrix'] = [row[:] for row in portfolio['correlation_matrix']]
            for j in range(len(p['correlation_matrix'])):
                p['correlation_matrix'][idx][j] = val
                p['correlation_matrix'][j][idx] = val
                
        p['perturbed_value'] = val
        perturbed.append(p)
        
    return perturbed


def run_monte_carlo_volatility(portfolio_state: Dict[str, Any]) -> dict:
    """
    Monte Carlo-based volatility estimator.
    Returns both daily and annualized portfolio volatility.
    """
    weights = np.array(portfolio_state['weights'])
    volatility = np.array(portfolio_state['volatility'])
    correlation_matrix = np.array(portfolio_state['correlation_matrix'])
    assert weights.shape == volatility.shape, "Weights and volatility must align"
    assert correlation_matrix.shape == (len(weights), len(weights)), "Correlation matrix must be square"
    num_simulations = 10000
    time_periods = 252
    np.random.seed(42)
    covariance_matrix = np.outer(volatility, volatility) * correlation_matrix
    returns = np.random.multivariate_normal(
        mean=np.zeros(len(weights)),
        cov=covariance_matrix,
        size=(num_simulations, time_periods)
    )
    portfolio_returns = np.sum(returns * weights, axis=1)
    daily_vol = float(np.std(portfolio_returns))
    annualized_vol = daily_vol * np.sqrt(252)
    return {
        'portfolio_volatility_daily': daily_vol,
        'portfolio_volatility_annualized': annualized_vol
    }


def classical_sensitivity_test(
    portfolio: Dict[str, Any],
    param: str,
    asset: str,
    range_vals: list,
    steps: int
) -> Dict[str, Any]:
    """
    Main function for classical sensitivity testing (portfolio volatility only).
    """
    analytics = AnalyticsCollector('classical')
    analytics.start_collection()
    perturbed_portfolios = perturb_portfolio(param, asset, range_vals, steps, portfolio)
    baseline_metrics = run_monte_carlo_volatility(portfolio)
    baseline_daily = baseline_metrics['portfolio_volatility_daily']
    baseline_annualized = baseline_metrics['portfolio_volatility_annualized']
    results = []
    for p in perturbed_portfolios:
        metrics = run_monte_carlo_volatility(p)
        result = {
            "perturbed_value": p["perturbed_value"],
            "portfolio_volatility_daily": metrics["portfolio_volatility_daily"],
            "portfolio_volatility_annualized": metrics["portfolio_volatility_annualized"]
        }
        results.append(result)
        analytics.add_result(result)
    analytics.end_collection()
    output = format_output(
        perturbation=param,
        asset=asset,
        range_tested=list(np.linspace(range_vals[0], range_vals[1], steps)),
        baseline_portfolio_volatility_daily=baseline_daily,
        baseline_portfolio_volatility_annualized=baseline_annualized,
        results=results,
        analytics=analytics.get_analytics_summary()
    )
    return output


def format_output(perturbation: str, asset: str, range_tested: List[float], baseline_portfolio_volatility_daily: float, baseline_portfolio_volatility_annualized: float, results: List[Dict[str, Any]], analytics: Dict[str, Any] = None) -> Dict[str, Any]:
    output = {
        "perturbation": perturbation,
        "asset": asset,
        "range_tested": range_tested,
        "baseline_portfolio_volatility_daily": baseline_portfolio_volatility_daily,
        "baseline_portfolio_volatility_annualized": baseline_portfolio_volatility_annualized,
        "results": results,
        "processing_mode": "classical",
        "description": "Classical Monte Carlo simulation for portfolio sensitivity analysis (portfolio volatility only)"
    }
    if analytics:
        output["analytics"] = analytics
    return output 
    <|MERGE_RESOLUTION|>--- conflicted
+++ resolved
@@ -24,8 +24,6 @@
 logger = logging.getLogger(__name__)
 
 
-<<<<<<< HEAD
-=======
 def classical_sensitivity_test(
     portfolio: Dict[str, Any],
     param: str,
@@ -121,7 +119,6 @@
     return output
 
 
->>>>>>> 9a6a7bc9
 def perturb_portfolio(param: str, asset: str, range_vals: List[float], steps: int, portfolio: Dict[str, Any]) -> List[Dict[str, Any]]:
     """
     Generate a list of perturbed portfolios by varying the selected parameter.
