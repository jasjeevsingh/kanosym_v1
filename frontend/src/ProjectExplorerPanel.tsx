--- conflicted
+++ resolved
@@ -46,12 +46,7 @@
   const [projectToDelete, setProjectToDelete] = useState<Project | null>(null);
   const [editProject, setEditProject] = useState<Project | null>(null);
   const [editProjectName, setEditProjectName] = useState('');
-<<<<<<< HEAD
-  const [showUploadSuccessModal, setShowUploadSuccessModal] = useState(false);
-  const [uploadedFileName, setUploadedFileName] = useState('');
-=======
   
->>>>>>> f9d910c4
 
   // Add at the top of the component
   const [expandedFileTreeProjectId, setExpandedFileTreeProjectId] = useState<string | null>(null);
