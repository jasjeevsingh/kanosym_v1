// Main application component for Kanosym portfolio sensitivity analysis platform
// This file implements the core UI including:
// - Multi-project tabbed interface with drag-and-drop block placement
// - Portfolio configuration and sensitivity analysis parameters
// - Integration with backend analysis engines (classical, hybrid, quantum)
// - Real-time collaboration features via polling and autosave

import React, { useState, useRef, useEffect } from 'react';
// @dnd-kit provides drag-and-drop functionality for placing analysis blocks
import {
  DndContext,
  useDraggable,
  useDroppable,
  DragOverlay,
} from '@dnd-kit/core';
import type { DragEndEvent, DragStartEvent } from '@dnd-kit/core';
// Component imports for major UI sections
import ResultsChart from './ResultsChart'; // Displays sensitivity analysis results
import NoiraPanel from './NoiraPanel'; // AI assistant chat interface
import ProjectExplorerPanel from './ProjectExplorerPanel'; // File manager sidebar
import { triggerProjectAutosave, autosaveManager } from './autosave'; // Auto-save functionality
import { useProjectDeletion } from './hooks/useProjectDeletion'; // Monitors for project deletion

// Component to monitor a single project for deletion from the file system
// This component uses a custom hook to poll the backend and detect when
// a project has been deleted externally (e.g., via file explorer)
// When deletion is detected, it triggers the onDeleted callback to clean up UI state
function ProjectDeletionMonitor({ projectId, projectName, onDeleted }: { 
  projectId: string; 
  projectName: string; 
  onDeleted: () => void;
}) {
  useProjectDeletion({
    projectId,
    projectName,
    onDeleted,
  });
  
  // This component doesn't render anything - it's purely for side effects
  return null;
}
import { useProjectPolling, useProjectListPolling, useTestRunPolling } from './hooks/useProjectPolling';

// Block color scheme mapping for the three analysis modes
// Classical: Traditional Monte Carlo simulation (gray theme)
// Hybrid: Combines classical and quantum approaches (purple theme)  
// Quantum: Pure quantum computation using Qiskit (blue theme)
const blockModeStyles = {
  classical: 'bg-zinc-800 text-white border-zinc-600',
  hybrid: 'bg-purple-700 text-white border-purple-400',
  quantum: 'bg-blue-700 text-white border-blue-400',
};

// ProjectTabs component renders the tabbed interface for switching between open projects
// Similar to browser tabs, users can:
// - Click tabs to switch between projects
// - Close tabs with the × button
// - See active tab highlighted with blue underline
function ProjectTabs({ openProjects, currentProjectId, setCurrentProjectId, closeProject }: { 
  openProjects: { id: string; name: string }[]; // List of currently open projects
  currentProjectId: string; // ID of the active project
  setCurrentProjectId: (id: string) => void; // Handler to switch active project
  closeProject: (id: string) => void; // Handler to close a project tab
}) {
  return (
    <div className="flex items-end border-b border-zinc-800 bg-zinc-900 px-2" style={{ minHeight: 36 }}>
      {openProjects.map(p => (
        <div key={p.id} className={`flex items-center mr-2 ${currentProjectId === p.id ? 'border-b-2 border-blue-500' : ''}`}> 
          <button
            className={`px-3 py-1 rounded-t text-sm font-medium ${currentProjectId === p.id ? 'bg-zinc-800 text-blue-500' : 'bg-zinc-900 text-zinc-300 hover:bg-zinc-800'}`}
            onClick={() => setCurrentProjectId(p.id)}
          >
            {p.name}
          </button>
          <button
            className="ml-1 text-xs text-zinc-400 hover:text-red-500"
            onClick={() => closeProject(p.id)}
            title="Close project"
          >
            ×
          </button>
        </div>
      ))}
    </div>
  );
}

// SensitivityTestBlock is the visual representation of a portfolio analysis block
// These blocks can be dragged from the BlockBar and placed in the main canvas
// Each block represents a different analysis engine (classical, hybrid, or quantum)
// Props:
// - isDragging: Whether block is currently being dragged (shows opacity change)
// - onContextMenu: Handler for right-click menu (edit/delete options)
// - mode: Analysis type determines color scheme (classical=gray, hybrid=purple, quantum=blue)
// - isSelected: Shows glow effect when block is selected for editing/moving
function SensitivityTestBlock({ isDragging = false, onContextMenu, mode = 'classical', isSelected = false }: { 
  isDragging?: boolean; 
  onContextMenu?: (e: React.MouseEvent) => void; 
  mode?: 'classical' | 'hybrid' | 'quantum'; 
  isSelected?: boolean 
}) {
  // Determine glow color based on mode and selection state
  // Each mode has a unique glow color to match its theme
  const getGlowStyle = () => {
    if (!isSelected) return 'none';
    switch (mode) {
      case 'classical':
        return '0 0 0 2px white, 0 0 8px 2px rgba(255, 255, 255, 0.5)';
      case 'hybrid':
        return '0 0 0 2px #a855f7, 0 0 8px 2px rgba(168, 85, 247, 0.5)';
      case 'quantum':
        return '0 0 0 2px #3b82f6, 0 0 8px 2px rgba(59, 130, 246, 0.5)';
      default:
        return '0 0 0 2px #3b82f6, 0 0 8px 2px rgba(59, 130, 246, 0.5)';
    }
  };

  return (
    <div
      style={{
        resize: 'none',
        width: 'fit-content',
        minWidth: '190px',
        maxWidth: '190px',
        padding: '6px 12px',
        fontSize: '14px',
        whiteSpace: 'nowrap',
        boxShadow: getGlowStyle(),
        transition: 'box-shadow 0.15s ease',
      }}
      className={`rounded shadow mr-2 cursor-pointer transition select-none border-2 ${blockModeStyles[mode]} ${isDragging ? 'opacity-50' : ''}`}
      onContextMenu={onContextMenu}
    >
      Portfolio Sensitivity Test
    </div>
  );
}

// DraggableBlock wraps SensitivityTestBlock with drag-and-drop functionality
// Uses @dnd-kit's useDraggable hook to enable:
// - Dragging blocks from the BlockBar to the main canvas
// - Moving blocks already placed on the canvas
// The id prop helps identify whether the block is from the BlockBar or already placed
function DraggableBlock({ id, onContextMenu, mode = 'classical', isSelected = false }: { 
  id: string; // Unique identifier (e.g., 'blockbar-classical' or 'main-classical')
  onContextMenu?: (e: React.MouseEvent) => void; 
  mode?: 'classical' | 'hybrid' | 'quantum'; 
  isSelected?: boolean 
}) {
  const { attributes, listeners, setNodeRef, isDragging } = useDraggable({ id });
  return (
    <div ref={setNodeRef} {...listeners} {...attributes}>
      <SensitivityTestBlock isDragging={isDragging} onContextMenu={onContextMenu} mode={mode} isSelected={isSelected} />
    </div>
  );
}

// MainPage is the central canvas where users place and configure analysis blocks
// Key features:
// - Drop zone for dragging blocks from BlockBar
// - Grid background for visual alignment
// - Block positioning and movement after initial placement
// - Run button appears when blocks are configured
// - Handles both initial drag-drop placement and subsequent repositioning
function MainPage({ onEditRequest, showRunButton, onRunModel, isSelected, onSelect, onDeselect, currentProjectId, projectBlockPositions, projectBlockModes, openProjects, projectBlocks, projectBlockParams, blockMoveCount, resultsTabs, currentResultsTab, setProjectBlockPositions, setBlockMoveCount, triggerProjectAutosave }: {
  onEditRequest: (e: React.MouseEvent, blockType?: 'classical' | 'hybrid' | 'quantum') => void;
  showRunButton?: boolean;
  onRunModel?: () => void;
  isSelected: boolean;
  onSelect: () => void;
  onDeselect: () => void;
  currentProjectId: string;
  projectBlockPositions: { [projectId: string]: { [blockType: string]: { x: number; y: number } } };
  projectBlockModes: { [projectId: string]: 'classical' | 'hybrid' | 'quantum' };
  openProjects: Array<{ id: string; name: string }>;
  projectBlocks: { [projectId: string]: Set<'classical' | 'hybrid' | 'quantum'> };
  projectBlockParams: { [projectId: string]: { [blockType: string]: any } };
  blockMoveCount: { [projectId: string]: number };
  resultsTabs: { [projectId: string]: Array<{ id: string; label: string; data: any }> };
  currentResultsTab: { [projectId: string]: string | null };
  setProjectBlockPositions: React.Dispatch<React.SetStateAction<{ [projectId: string]: { [blockType: string]: { x: number; y: number } } }>>;
  setBlockMoveCount: React.Dispatch<React.SetStateAction<{ [projectId: string]: number }>>;
  triggerProjectAutosave: (
    projectId: string,
    projectName: string,
    projectBlocks: Set<'classical' | 'hybrid' | 'quantum'>,
    projectBlockPositions: { [projectId: string]: { [blockType: string]: { x: number; y: number } } },
    projectBlockModes: { [projectId: string]: 'classical' | 'hybrid' | 'quantum' },
    projectBlockParams: { [projectId: string]: any },
    blockMoveCount: { [projectId: string]: number },
    resultsTabs: { [projectId: string]: Array<{ id: string; label: string; data: any }> },
    currentResultsTab: { [projectId: string]: string | null }
  ) => void;
}) {
  // Add CSS for hiding scrollbars while maintaining scroll functionality
  // This creates a cleaner UI by removing visual scrollbar clutter
  // Applied to the main canvas area when blocks are placed
  useEffect(() => {
    const style = document.createElement('style');
    style.textContent = `
      .scrollbar-hide::-webkit-scrollbar {
        display: none;
      }
      .scrollbar-hide {
        -ms-overflow-style: none;
        scrollbar-width: none;
      }
    `;
    document.head.appendChild(style);
    return () => {
      if (document.head.contains(style)) {
        document.head.removeChild(style);
      }
    };
  }, []);
  // Set up the main canvas as a drop zone for blocks
  const { setNodeRef, isOver } = useDroppable({ id: 'center-dropzone' });
  
  // Handle right-click context menu for block operations (edit/delete)
  const handleContextMenu = (e: React.MouseEvent, blockType: 'classical' | 'hybrid' | 'quantum') => {
    e.preventDefault();
    e.stopPropagation();
    onEditRequest(e, blockType);
  };
  
  // Track which block type is currently selected for operations
  const [selectedBlockType, setSelectedBlockType] = useState<'classical' | 'hybrid' | 'quantum' | null>(null);

  // Get all placed blocks for this project from global state
  const placedBlocks = projectBlockPositions[currentProjectId] || {};
  const hasAnyBlocks = Object.keys(placedBlocks).length > 0;
  
  // Manual drag implementation for repositioning blocks after initial placement
  // This is separate from @dnd-kit and allows fine-grained control
  const [dragging, setDragging] = useState(false); // Is user currently dragging?
  const [dragOffset, setDragOffset] = useState<{ x: number; y: number }>({ x: 0, y: 0 }); // Click offset within block
  const dragStart = useRef<{ mouseX: number; mouseY: number; blockX: number; blockY: number } | null>(null); // Initial drag state
  const [tempDragPosition, setTempDragPosition] = useState<{ [blockType: string]: { x: number; y: number } } | null>(null); // Preview position during drag
  
  // Handle mouse down for manual block dragging (after initial placement)
  // This captures the initial click position and calculates offsets to ensure
  // smooth dragging without the block jumping to cursor position
  function handleMouseDown(e: React.MouseEvent, blockType: string) {
    console.log('handleMouseDown called for block:', blockType);
    const blockPos = placedBlocks[blockType];
    if (blockPos) {
      // Get the block element to calculate click offset within the block
      const blockElement = e.currentTarget.parentElement;
      const rect = blockElement?.getBoundingClientRect();
      const parentRect = blockElement?.parentElement?.getBoundingClientRect();
      
      if (rect && parentRect) {
        // Calculate where in the block the user clicked (prevents jump on drag start)
        const clickOffsetX = e.clientX - rect.left;
        const clickOffsetY = e.clientY - rect.top;
        
        console.log('Starting drag from position:', blockPos, 'with click offset:', clickOffsetX, clickOffsetY);
        setDragging(true);
        dragStart.current = { 
          mouseX: e.clientX, 
          mouseY: e.clientY,
          blockX: blockPos.x,
          blockY: blockPos.y
        };
        // Store the offset so we can maintain it during drag
        setDragOffset({ x: clickOffsetX, y: clickOffsetY });
      }
      e.stopPropagation();
    }
  }

  // Handle mouse movement during manual drag operation
  // Updates temporary position for smooth visual feedback without
  // committing to state until drag ends (better performance)
  function handleMouseMove(e: MouseEvent) {
    if (dragging && dragStart.current && selectedBlockType) {
      // Calculate the total mouse movement from start position
      const dx = e.clientX - dragStart.current.mouseX;
      const dy = e.clientY - dragStart.current.mouseY;
      
      // Apply movement to the original block position
      const newX = dragStart.current.blockX + dx;
      const newY = dragStart.current.blockY + dy;
      
      // Ensure block stays within reasonable bounds (prevents losing blocks off-screen)
      const boundedX = Math.max(0, Math.min(1900, newX));
      const boundedY = Math.max(0, Math.min(1900, newY));
      
      // Update temporary position for smooth dragging animation
      setTempDragPosition({
        [selectedBlockType]: { x: boundedX, y: boundedY }
      });
    }
  }
  // Handle mouse up to complete manual drag operation
  // Commits the final position to state and triggers autosave
  function handleMouseUp() {
    console.log('handleMouseUp called, dragging:', dragging);
    if (dragging && selectedBlockType && tempDragPosition) {
      console.log('Ending drag for block:', selectedBlockType);
      setDragging(false);
      
      // Apply the final position from tempDragPosition to permanent state
      const finalPosition = tempDragPosition[selectedBlockType];
      if (finalPosition) {
        setProjectBlockPositions(prev => ({
          ...prev,
          [currentProjectId]: {
            ...prev[currentProjectId],
            [selectedBlockType]: finalPosition
          }
        }));
      }
      
      // Clear temporary position
      setTempDragPosition(null);
      
      // Trigger autosave with the updated positions to persist changes
      const currentProject = openProjects.find(p => p.id === currentProjectId);
      if (currentProject) {
        console.log('Triggering autosave after drag');
        const updatedPositions = {
          ...projectBlockPositions,
          [currentProjectId]: {
            ...projectBlockPositions[currentProjectId],
            [selectedBlockType]: finalPosition
          }
        };
        triggerProjectAutosave(
          currentProjectId,
          currentProject.name,
          projectBlocks[currentProjectId] || new Set(),
          updatedPositions,
          projectBlockModes,
          projectBlockParams,
          blockMoveCount,
          resultsTabs,
          currentResultsTab
        );
      }
      
      // Increment move count to track if block has been manually positioned
      // (used to prevent auto-centering on window resize)
      setBlockMoveCount(prev => ({
        ...prev,
        [currentProjectId]: (prev[currentProjectId] || 0) + 1
      }));
    }
    // Reset all drag state
    dragStart.current = null;
    setDragOffset({ x: 0, y: 0 });
    setTempDragPosition(null);
  }
  // Set up global mouse event listeners for manual drag operations
  // We use window-level listeners to ensure drag continues even if
  // cursor temporarily leaves the block element
  useEffect(() => {
    if (dragging) {
      window.addEventListener('mousemove', handleMouseMove);
      window.addEventListener('mouseup', handleMouseUp);
    } else {
      window.removeEventListener('mousemove', handleMouseMove);
      window.removeEventListener('mouseup', handleMouseUp);
    }
    return () => {
      window.removeEventListener('mousemove', handleMouseMove);
      window.removeEventListener('mouseup', handleMouseUp);
    };
  }, [dragging, selectedBlockType, currentProjectId, openProjects, projectBlocks, projectBlockPositions, projectBlockModes, projectBlockParams, blockMoveCount, resultsTabs, currentResultsTab, dragOffset]);

  return (
    <div
      id="kanosym-mbe"
      ref={setNodeRef}
      className={`h-full w-full text-zinc-100 flex flex-col min-h-0 min-w-0 border-2 border-dashed transition relative ${isOver ? 'border-blue-400' : 'border-zinc-700'}`}
      style={{
        height: 'calc(100% - 36px)',
        position: 'relative',
        backgroundColor: '#27272a',
        backgroundSize: '20px 20px',
      }}
      onClick={onDeselect}
    >

<div 
id="kanosym-mbe-dropzone" 
className={`flex-1 relative ${hasAnyBlocks ? 'overflow-auto' : 'overflow-hidden'} scrollbar-hide`} 
style={{ 
  scrollbarWidth: 'none', 
  msOverflowStyle: 'none' 
}}
>
<div 
  className="relative"
  style={{
    width: '100%',
    height: '100%',
    backgroundImage: 'radial-gradient(rgba(255,255,255,0.08) 1px, transparent 1px)',
    backgroundSize: '20px 20px',
  }}
>
  {hasAnyBlocks ? (
    Object.entries(placedBlocks)
      .filter(([blockType]) => projectBlocks[currentProjectId]?.has(blockType as 'classical' | 'hybrid' | 'quantum'))
      .map(([blockType, position]) => {
        // Use temporary position during drag, otherwise use actual position
        const displayPosition = (dragging && tempDragPosition && tempDragPosition[blockType]) ? tempDragPosition[blockType] : position;
        
        return (
          <div
            key={blockType}
            style={{ 
              position: 'absolute', 
              left: displayPosition.x, 
              top: displayPosition.y, 
              cursor: isSelected && selectedBlockType === blockType ? 'grab' : 'pointer', 
              zIndex: 10,
              transition: dragging && selectedBlockType === blockType ? 'none' : 'all 0.1s ease'
            }}
            onClick={e => { 
              e.stopPropagation(); 
              setSelectedBlockType(blockType as 'classical' | 'hybrid' | 'quantum');
              onSelect(); 
            }}
            onMouseDown={(e) => {
              e.stopPropagation();
              setSelectedBlockType(blockType as 'classical' | 'hybrid' | 'quantum');
            onSelect();
            handleMouseDown(e, blockType);
          }}
          >
            <DraggableBlock 
              id={`main-${blockType}`} 
              onContextMenu={(e) => handleContextMenu(e, blockType as 'classical' | 'hybrid' | 'quantum')} 
              mode={blockType as 'classical' | 'hybrid' | 'quantum'}
              isSelected={isSelected && selectedBlockType === blockType}
            />
          </div>
        );
      })
  ) : (
    <div className="flex flex-col items-center justify-center h-full">
      <div className="text-3xl font-bold mb-4">Model Building Environment</div>
      <div className="text-zinc-400">(Drag the blocks here)</div>
    </div>
  )}
</div>
</div>

      {showRunButton && onRunModel && (
        <RunModelButton onClick={onRunModel} />
      )}
    </div>
  );
}

// BlockBar component at the bottom of the screen
// Contains draggable blocks that haven't been placed yet
// Features:
// - Shows only unplaced block types
// - Mode toggle to switch between classical/hybrid/quantum
// - Acts as both source for new blocks and drop zone to remove blocks
function BlockBar({ mode, setMode, currentProjectId, isBlockTypePlaced }: { 
  mode: 'classical' | 'hybrid' | 'quantum'; 
  setMode: (m: 'classical' | 'hybrid' | 'quantum') => void;
  currentProjectId: string;
  isBlockTypePlaced: (projectId: string, blockType: 'classical' | 'hybrid' | 'quantum') => boolean;
}) {
  const { setNodeRef, isOver } = useDroppable({ id: 'blockbar-dropzone' });
  return (
    <div ref={setNodeRef} className={`w-full h-full bg-zinc-950 border-t border-zinc-800 flex items-center px-4 ${isOver ? 'bg-zinc-900' : ''}`}>      
      <div className="flex gap-2">
        {/* Only show block if it hasn't been placed in the current project */}
        {!isBlockTypePlaced(currentProjectId, mode) && (
          <DraggableBlock id={`blockbar-${mode}`} mode={mode} />
        )}
      </div>
      <div className="flex-1" />
      <div className="flex gap-2 items-center">
        <ModeToggle mode={mode} setMode={setMode} />
      </div>
    </div>
  );
}

// ModeToggle allows switching between the three analysis engine types
// Visual feedback shows active mode with colored background
// Each mode represents:
// - Classical: Traditional Monte Carlo simulation
// - Hybrid: Combination of classical and quantum approaches
// - Quantum: Pure quantum computation using Qiskit
function ModeToggle({ mode, setMode }: { mode: 'classical' | 'hybrid' | 'quantum'; setMode: (m: 'classical' | 'hybrid' | 'quantum') => void }) {
  return (
    <div className="flex rounded overflow-hidden border border-zinc-700">
      <button
        className={`px-3 py-1 text-xs font-bold transition ${mode === 'classical' ? 'bg-zinc-700 text-white' : 'bg-zinc-900 text-zinc-400 hover:bg-zinc-800'}`}
        onClick={() => setMode('classical')}
      >
        Classical
      </button>
      <button
        className={`px-3 py-1 text-xs font-bold transition ${mode === 'hybrid' ? 'bg-purple-700 text-white' : 'bg-zinc-900 text-purple-400 hover:bg-purple-800'}`}
        onClick={() => setMode('hybrid')}
      >
        Hybrid
      </button>
      <button
        className={`px-3 py-1 text-xs font-bold transition ${mode === 'quantum' ? 'bg-blue-700 text-white' : 'bg-zinc-900 text-blue-400 hover:bg-blue-800'}`}
        onClick={() => setMode('quantum')}
      >
        Quantum
      </button>
    </div>
  );
}

// ContextMenu appears on right-click of placed blocks
// Provides options to edit block parameters or delete the block
// Positioned at cursor location with proper viewport bounds checking
function ContextMenu({ x, y, onEdit, onDelete, onClose }: { 
  x: number; // X coordinate for menu position
  y: number; // Y coordinate for menu position
  onEdit: () => void; // Handler to open edit modal
  onDelete: () => void; // Handler to remove block
  onClose: () => void; // Handler to close menu
}) {
  // Position the menu at cursor, but keep it within the viewport
  const style: React.CSSProperties = {
    position: 'fixed',
    left: x,
    top: y,
    zIndex: 100,
    background: 'white',
    borderRadius: '0.375rem',
    boxShadow: '0 2px 8px rgba(0,0,0,0.15)',
    minWidth: 120,
    padding: '0.5rem 0',
  };
  return (
    <div style={style} onClick={onClose}>
      <button
        className="w-full text-left px-4 py-2 hover:bg-zinc-100 text-zinc-800"
        onClick={e => { e.stopPropagation(); onEdit(); }}
      >
        Edit
      </button>
      <button
        className="w-full text-left px-4 py-2 hover:bg-red-100 text-red-700"
        onClick={e => { e.stopPropagation(); onDelete(); }}
      >
        Delete
      </button>
    </div>
  );
}

// FloatingModal is a simplified parameter configuration dialog
// (Note: This appears to be legacy code - the main configuration is now in BlockEditModal)
// Allows quick configuration of:
// - Asset to analyze
// - Parameter type (volatility, correlation, weight)
// - Sensitivity range and steps
// - Volatility fetching from market data
function FloatingModal({ onClose, blockMode }: { onClose: () => void; blockMode: 'classical' | 'hybrid' | 'quantum' }) {
  const [asset, setAsset] = useState('');
  const [parameter, setParameter] = useState('volatility');
  const [rangeMin, setRangeMin] = useState('');
  const [rangeMax, setRangeMax] = useState('');
  const [steps, setSteps] = useState('');
  const [volatility, setVolatility] = useState('');
  const [fetchingVol, setFetchingVol] = useState(false);
  const [fetchError, setFetchError] = useState('');

  // Helper to get default date range (last 6 months)
  function getDefaultDates() {
    const end = new Date();
    const start = new Date();
    start.setMonth(end.getMonth() - 6);
    return {
      start: start.toISOString().slice(0, 10),
      end: end.toISOString().slice(0, 10),
    };
  }

  async function handleFetchVolatility() {
    setFetchingVol(true);
    setFetchError('');
    const { start, end } = getDefaultDates();
    try {
      const res = await fetch('http://localhost:5001/api/fetch_volatility', {
        method: 'POST',
        headers: { 'Content-Type': 'application/json' },
        body: JSON.stringify({ symbols: [asset], start, end, window: 60 }),
      });
      const data = await res.json();
      if (data.success && data.volatility && data.volatility[asset] && typeof data.volatility[asset] === 'number') {
        setVolatility(data.volatility[asset].toFixed(4));
      } else {
        setFetchError(data.volatility && data.volatility[asset] ? data.volatility[asset] : 'Could not fetch volatility.');
      }
    } catch (err) {
      setFetchError('Error fetching volatility.');
    }
    setFetchingVol(false);
  }

  function handleSave(e: React.FormEvent) {
    e.preventDefault();
    // For now, just log the values
    console.log({ asset, parameter, rangeMin, rangeMax, steps, volatility });
    onClose();
  }

  const blockTypeLabel =
    blockMode === 'classical'
      ? 'Classical Portfolio Sensitivity Test'
      : blockMode === 'hybrid'
      ? 'Hybrid Portfolio Sensitivity Test'
      : 'Quantum Portfolio Sensitivity Test';

  return (
    <div className="fixed inset-0 z-50 flex items-center justify-center bg-black bg-opacity-40">
      <div className="bg-white rounded-lg shadow-lg p-8 min-w-[320px] min-h-[180px] relative">
        <button
          className="absolute top-2 right-2 text-zinc-500 hover:text-zinc-800 text-xl font-bold"
          onClick={onClose}
        >
          ×
        </button>
        <div className="text-lg font-bold mb-4 text-zinc-800">{blockTypeLabel}</div>
        <form className="space-y-4" onSubmit={handleSave}>
          <div>
            <label className="block text-zinc-700 text-sm mb-1">Asset Name</label>
            <input
              className="w-full border border-zinc-300 rounded px-2 py-1"
              value={asset}
              onChange={e => setAsset(e.target.value)}
              required
            />
          </div>
          <div>
            <label className="block text-zinc-700 text-sm mb-1">Parameter</label>
            <select
              className="w-full border border-zinc-300 rounded px-2 py-1"
              value={parameter}
              onChange={e => setParameter(e.target.value)}
            >
              <option value="volatility">Volatility</option>
              <option value="correlation">Correlation</option>
              <option value="weight">Weight</option>
            </select>
          </div>
          
          {/* Correlation-specific explanation */}
          {parameter === 'correlation' && (
            <div className="bg-blue-50 border border-blue-200 rounded-lg p-3 mb-4">
              <div className="text-sm text-blue-800 font-medium mb-2">⚠️ Correlation Delta Perturbation</div>
              <div className="text-xs text-blue-700 leading-relaxed">
                When you perturb correlation for <strong>{asset || 'this asset'}</strong>, you're shifting 
                <strong> ALL correlations</strong> between this asset and every other asset by the specified delta. 
                This preserves relative relationships while simulating how market stress affects correlation levels.
              </div>
            </div>
          )}
          
          {parameter === 'volatility' && (
            <div>
              <label className="block text-zinc-700 text-sm mb-1">Volatility</label>
              <div className="flex items-center space-x-2">
                <input
                  type="number"
                  step="0.0001"
                  className="w-full bg-zinc-600 border border-zinc-500 rounded px-2 py-1 text-zinc-100 text-sm focus:outline-none focus:ring-2 focus:ring-blue-500"
                  value={volatility}
                  onChange={e => setVolatility(e.target.value)}
                  placeholder="e.g. 0.25"
                  required
                />
                <button
                  type="button"
                  className="px-2 py-1 bg-blue-600 text-white rounded text-xs hover:bg-blue-700 disabled:opacity-50"
                  onClick={handleFetchVolatility}
                  disabled={!asset || fetchingVol}
                >
                  {fetchingVol ? 'Fetching...' : 'Fetch'}
                </button>
              </div>
              {fetchError && <div className="text-xs text-red-600 mt-1">{fetchError}</div>}
            </div>
          )}
          
          <div className="flex space-x-2">
                          <div className="flex-1">
                <label className="block text-zinc-700 text-sm mb-1">
                  {parameter === 'correlation' ? 'Correlation Delta Min' : 'Range Min'}
                </label>
                <input
                  type="number"
                  className="w-full border border-zinc-300 rounded px-2 py-1"
                  value={rangeMin}
                  onChange={e => setRangeMin(e.target.value)}
                  min={parameter === 'correlation' ? -0.5 : undefined}
                  max={parameter === 'correlation' ? 0.5 : undefined}
                  step={parameter === 'correlation' ? 0.0001 : undefined}
                  required
                />
                {parameter === 'correlation' && (
                  <div className="text-xs text-zinc-500 mt-1">Delta range: -0.5 to +0.5 (shifts existing correlations)</div>
                )}
              </div>
                          <div className="flex-1">
                <label className="block text-zinc-700 text-sm mb-1">
                  {parameter === 'correlation' ? 'Correlation Delta Max' : 'Range Max'}
                </label>
                <input
                  type="number"
                  className="w-full border border-zinc-300 rounded px-2 py-1"
                  value={rangeMax}
                  onChange={e => setRangeMax(e.target.value)}
                  min={parameter === 'correlation' ? -0.5 : undefined}
                  max={parameter === 'correlation' ? 0.5 : undefined}
                  step={parameter === 'correlation' ? 0.0001 : undefined}
                  required
                />
                {parameter === 'correlation' ? (
                  <div className="text-xs text-zinc-500 mt-1">Delta range: -0.5 to +0.5 (shifts existing correlations)</div>
                ) : null}
              </div>
          </div>
          
          <div>
            <label className="block text-zinc-700 text-sm mb-1">Steps</label>
            <input
              type="number"
              className="w-full border border-zinc-300 rounded px-2 py-1"
              value={steps}
              onChange={e => setSteps(e.target.value)}
              min="2"
              max="20"
              required
            />
            <div className="text-xs text-zinc-500 mt-1">Number of points to test in the range (2-20)</div>
          </div>
          
          {/* Additional correlation context */}
          {parameter === 'correlation' && (
            <></>
          )}
          
          <button
            type="submit"
            className="w-full bg-green-600 text-white px-4 py-2 rounded hover:bg-green-700 font-bold"
          >
            Save
          </button>
        </form>
      </div>
    </div>
  );
}


// LayoutToggles provides UI controls to show/hide major panels
// Located in top-right corner for easy access
// Three toggles control:
// - File Manager (left sidebar with project explorer)
// - Noira Panel (right sidebar with AI assistant)
// - Block Bar (bottom panel with draggable blocks)
function LayoutToggles({ showNoira, setShowNoira, showBlockBar, setShowBlockBar, showFileManager, setShowFileManager }: { 
  showNoira: boolean; 
  setShowNoira: (v: boolean) => void; 
  showBlockBar: boolean; 
  setShowBlockBar: (v: boolean) => void; 
  showFileManager: boolean; 
  setShowFileManager: (v: boolean) => void; 
}) {
  return (
    <div className="absolute top-2 right-4 z-30 flex gap-2">
      <button
        className={`w-7 h-7 flex items-center justify-center rounded hover:bg-zinc-800 ${showFileManager ? 'bg-zinc-700' : ''}`}
        title="Toggle File Manager"
        onClick={() => setShowFileManager(!showFileManager)}
      >
        <svg width="18" height="18" viewBox="0 0 16 16" fill="none"><rect x="2" y="2" width="4" height="12" rx="1" fill="#B0BEC5"/><rect x="7" y="2" width="7" height="12" rx="1" fill="#B0BEC5"/></svg>
      </button>
      <button
        className={`w-7 h-7 flex items-center justify-center rounded hover:bg-zinc-800 ${showNoira ? 'bg-zinc-700' : ''}`}
        title="Toggle Noira Panel"
        onClick={() => setShowNoira(!showNoira)}
      >
        <svg width="18" height="18" viewBox="0 0 16 16" fill="none"><rect x="2" y="2" width="7" height="12" rx="1" fill="#B0BEC5"/><rect x="11" y="2" width="3" height="12" rx="1" fill="#B0BEC5"/></svg>
      </button>
      <button
        className={`w-7 h-7 flex items-center justify-center rounded hover:bg-zinc-800 ${showBlockBar ? 'bg-zinc-700' : ''}`}
        title="Toggle Block Bar"
        onClick={() => setShowBlockBar(!showBlockBar)}
      >
        <svg width="18" height="18" viewBox="0 0 16 16" fill="none"><rect x="2" y="2" width="12" height="10" rx="1" fill="#B0BEC5"/><rect x="2" y="13" width="12" height="2" rx="1" fill="#B0BEC5"/></svg>
      </button>
    </div>
  );
}

// SubtleResizableBorder creates resizable panels with drag handles
// Used for File Manager, Noira Panel, and Block Bar
// Features:
// - Draggable border for resizing
// - Min/max size constraints
// - Visual feedback on hover
// - Smooth resize animation
function SubtleResizableBorder({ onResize, direction, children, show = true, min = 200, max = 480, initial = 224 }: { 
  onResize?: (w: number) => void; // Callback when size changes
  direction: 'left' | 'right' | 'bottom'; // Which edge has the resize handle
  children: React.ReactNode; // Panel content
  show?: boolean; // Whether panel is visible
  min?: number; // Minimum size in pixels
  max?: number; // Maximum size in pixels
  initial?: number; // Initial size
}) {
  const [size, setSize] = useState(initial);
  const dragging = useRef(false);

  function onMouseDown(_e: React.MouseEvent) {
    dragging.current = true;
    document.body.style.cursor = direction === 'bottom' ? 'row-resize' : 'col-resize';
  }
  function onMouseMove(e: MouseEvent) {
    if (dragging.current) {
      let newSize = size;
      if (direction === 'left') newSize = Math.max(min, Math.min(max, e.clientX));
      if (direction === 'right') newSize = Math.max(min, Math.min(max, window.innerWidth - e.clientX));
      if (direction === 'bottom') newSize = Math.max(min, Math.min(max, window.innerHeight - e.clientY));
      setSize(newSize);
      if (onResize) onResize(newSize);
    }
  }
  function onMouseUp() {
    dragging.current = false;
    document.body.style.cursor = '';
  }
  React.useEffect(() => {
    window.addEventListener('mousemove', onMouseMove);
    window.addEventListener('mouseup', onMouseUp);
    return () => {
      window.removeEventListener('mousemove', onMouseMove);
      window.removeEventListener('mouseup', onMouseUp);
    };
  }, [size]);
  if (!show) return null;
  let style: React.CSSProperties = {};
  if (direction === 'left' || direction === 'right') style.width = size;
  if (direction === 'bottom') style.height = size;
  return (
    <div style={style} className={`relative h-full ${direction === 'bottom' ? 'w-full' : ''} flex-shrink-0`}>
      {children}
      <div
        className={`absolute ${direction === 'left' ? 'top-0 right-0 w-1 h-full' : direction === 'right' ? 'top-0 left-0 w-1 h-full' : 'left-0 top-0 w-full h-1'} z-10 bg-zinc-800 hover:bg-blue-500 transition`}
        style={{ cursor: direction === 'bottom' ? 'row-resize' : 'col-resize', userSelect: 'none' }}
        onMouseDown={onMouseDown}
      />
    </div>
  );
}

// RunModelButton appears when blocks are configured and ready to run
// Triggers the sensitivity analysis using the selected engine
// Positioned in bottom-right corner for easy access
function RunModelButton({ onClick }: { onClick?: () => void }) {
  return (
    <button
      className="absolute bottom-6 right-8 z-40 bg-green-600 hover:bg-green-700 text-white font-bold px-6 py-3 rounded shadow-lg transition"
      style={{ position: 'absolute', bottom: 40, right: 12 }}
      onClick={onClick}
    >
      Run
    </button>
  );
}

// App is the root component that manages all application state and orchestrates the UI
// Key responsibilities:
// - Project management (create, open, close, delete)
// - Block placement and configuration via drag-and-drop
// - Integration with backend for analysis and data persistence
// - Real-time updates via polling hooks
// - Layout management with resizable panels
function App() {
  // Drag and drop state
  const [activeId, setActiveId] = useState<string | null>(null); // Currently dragging block ID
  const [showModal, setShowModal] = useState(false); // Legacy modal visibility
  const [contextMenu, setContextMenu] = useState<{ x: number; y: number; blockType?: 'classical' | 'hybrid' | 'quantum' } | null>(null);
  const [editingBlockType, setEditingBlockType] = useState<'classical' | 'hybrid' | 'quantum' | null>(null);
  
  // Layout state
  const [showNoira, setShowNoira] = useState(true); // AI assistant panel visibility
  const [showBlockBar, setShowBlockBar] = useState(true); // Bottom block bar visibility
  const [selectedBlockProject, setSelectedBlockProject] = useState<string | null>(null); // Which project has selected block
  const [blockMoveCount, setBlockMoveCount] = useState<{ [projectId: string]: number }>({}); // Track manual moves per project

  // Effect to recenter unmoved blocks when window resizes
  // This improves UX by keeping newly placed blocks centered
  // Only affects blocks that haven't been manually positioned (moveCount === 0)
  useEffect(() => {
    let resizeTimeout: NodeJS.Timeout;
    
    function handleResize() {
      clearTimeout(resizeTimeout);
      resizeTimeout = setTimeout(() => {
        const dropzoneElem = document.getElementById('kanosym-mbe-dropzone');
        if (!dropzoneElem) return;
        
        const dropzoneRect = dropzoneElem.getBoundingClientRect();
        const blockWidth = 203;
        const blockHeight = 50;
        
        setProjectBlockPositions(prev => {
          const newPositions = { ...prev };
          Object.keys(newPositions).forEach(projectId => {
            const position = newPositions[projectId];
            const moveCount = blockMoveCount[projectId] || 0;
            
            // Only recenter blocks that haven't been moved by the user (moveCount === 0)
            if (position && moveCount === 0) {
              console.log('Recentering block for project:', projectId, 'moveCount:', moveCount);
              // position is an object with block types, not a single position
              const blockTypes = Object.keys(position);
              if (blockTypes.length > 0) {
                const blockType = blockTypes[0];
                newPositions[projectId] = {
                  ...position,
                  [blockType]: {
                    x: dropzoneRect.width / 2 - blockWidth / 2,
                    y: dropzoneRect.height / 2 - blockHeight / 2
                  }
                };
              }
            } else if (position) {
              console.log('Not recentering block for project:', projectId, 'moveCount:', moveCount);
            }
          });
          return newPositions;
        });
      }, 100); // Debounce resize events
    }

    window.addEventListener('resize', handleResize);
    return () => {
      window.removeEventListener('resize', handleResize);
      clearTimeout(resizeTimeout);
    };
  }, [blockMoveCount]);

  // Effect to cancel all pending autosaves when component unmounts
  // Prevents memory leaks and ensures clean shutdown
  useEffect(() => {
    return () => {
      autosaveManager.cancelAllAutosaves();
    };
  }, []);

  // Effect to load projects from backend on initial mount
  // Fetches the list of available projects but doesn't auto-open any
  // Users must explicitly choose which project to work on
  useEffect(() => {
    async function loadProjects() {
      try {
        const response = await fetch('http://localhost:5001/api/projects');
        const data = await response.json();
        if (data.success) {
          // Projects API returns flat structure with project_id and name
          const projectsList = data.projects.map((project: any) => ({
            id: project.project_id,
            name: project.name
          }));
          setProjects(projectsList);
          console.log('Loaded projects:', projectsList);
          
          // If no projects are open and we have projects, don't auto-open the first one
          // Let the user choose which project to open
        }
      } catch (error) {
        console.error('Error loading projects:', error);
      }
    }
    
    loadProjects();
  }, []);

  // Block mode state - tracks which analysis type is active
  const [mode, setMode] = useState<'classical' | 'hybrid' | 'quantum'>('classical');
  // Store block mode per project (each project can have different modes)
  const [projectBlockModes, setProjectBlockModes] = useState<{ [projectId: string]: 'classical' | 'hybrid' | 'quantum' }>({});

  // Modal state for creating new projects
  const [showNewProjectModal, setShowNewProjectModal] = useState(false);
  const [newProjectName, setNewProjectName] = useState('');

  // State for project deletion confirmation dialog
  const [projectToDelete, setProjectToDelete] = useState<{ id: string; name: string } | null>(null);

  // Results state - each project can have multiple test run results
  const [resultsTabs, setResultsTabs] = useState<{ [projectId: string]: Array<{ id: string; label: string; data: any }> }>({});
  const [currentResultsTab, setCurrentResultsTab] = useState<{ [projectId: string]: string | null }>({});

  // Analysis state
  const [isRunningModel, setIsRunningModel] = useState(false); // Shows loading indicator during analysis
  const [projectBlockParams, setProjectBlockParams] = useState<{ [projectId: string]: { [blockType: string]: any } }>({}); // Portfolio configurations per block type

  // File Manager visibility state
  const [showFileManager, setShowFileManager] = useState(true);

  // Projects state - list of all available projects from backend
  const [projects, setProjects] = useState<Array<{ id: string; name: string }>>([]);
  const [projectRefreshTrigger, setProjectRefreshTrigger] = useState(0); // Force refresh of project explorer
  
  // Notification state for projects deleted externally
  const [deletedProjectNotification, setDeletedProjectNotification] = useState<string | null>(null);

  // Project tab state - tracks which projects are open and active
  const [openProjects, setOpenProjects] = useState<Array<{ id: string; name: string }>>([]);
  const [currentProjectId, setCurrentProjectId] = useState<string>(''); // Active project ID
  
  // Per-project block state - supports multiple block types per project
  const [projectBlocks, setProjectBlocks] = useState<{ [projectId: string]: Set<'classical' | 'hybrid' | 'quantum'> }>({});
  const [projectBlockPositions, setProjectBlockPositions] = useState<{ [projectId: string]: { [blockType: string]: { x: number; y: number } } }>({});
  
  // Helper function to check if any block is placed in a project
  // Used to determine when to show the Run button
  function hasAnyBlock(projectId: string): boolean {
    return (projectBlocks[projectId]?.size || 0) > 0;
  }
  
  // Helper function to check if a specific block type is already placed
  // Prevents duplicate blocks of the same type in a project
  function isBlockTypePlaced(projectId: string, blockType: 'classical' | 'hybrid' | 'quantum'): boolean {
    return projectBlocks[projectId]?.has(blockType) || false;
  }
  
  // Helper function to add a block type to a project
  // Updates the Set of placed blocks for the project
  function addBlockTypeToProject(projectId: string, blockType: 'classical' | 'hybrid' | 'quantum') {
    setProjectBlocks(prev => ({
      ...prev,
      [projectId]: new Set([...(prev[projectId] || []), blockType])
    }));
  }
  
  // Helper function to remove a block type from a project
  // Also handles cleanup if no blocks remain
  function removeBlockTypeFromProject(projectId: string, blockType: 'classical' | 'hybrid' | 'quantum') {
    setProjectBlocks(prev => {
      const currentBlocks = new Set(prev[projectId] || []);
      currentBlocks.delete(blockType);
      return {
        ...prev,
        [projectId]: currentBlocks
      };
    });
  }

  // Poll for project list changes to detect external create/delete operations
  // This enables real-time updates when projects are modified outside the UI
  useProjectListPolling({
    enabled: true,
    onProjectsChanged: () => {
      console.log('Project list changed, refreshing...');
      setProjectRefreshTrigger(prev => prev + 1);
    },
    pollingInterval: 1000, // Check every second
  });

  // Poll for test run changes to update the project explorer
  // Shows new test runs created by Noira or other sources
  useTestRunPolling({
    enabled: true,
    onTestRunsChanged: () => {
      console.log('Test runs changed, refreshing...');
      setProjectRefreshTrigger(prev => prev + 1);
    },
    pollingInterval: 2000, // Check every 2 seconds
  });

  // Poll for current project changes to sync block modifications
  // Detects when Noira or other sources modify the active project
  const currentProject = openProjects.find(p => p.id === currentProjectId);
  useProjectPolling({
    projectName: currentProject?.name || null,
    enabled: !!currentProject,
    onProjectChanged: async () => {
      console.log('Current project changed, reloading...');
      if (currentProject) {
        // Reload the project data
        await handleOpenProject(currentProject.name);
        // Trigger refresh of ProjectExplorerPanel to show updated test run count
        setProjectRefreshTrigger(prev => prev + 1);
      }
    },
    pollingInterval: 500, // Check every 500ms for faster updates
  });
  

  // Handler to open a project from the file system
  // Loads all project data including:
  // - Block placements and positions
  // - Block parameters (portfolio configurations)
  // - UI state (current mode, etc.)
  async function handleOpenProject(projectName: string) {
    try {
      const response = await fetch(`http://localhost:5001/api/projects/${encodeURIComponent(projectName)}`);
      const data = await response.json();
      if (data.success) {
        const project = data.project;
        const projectId = project.metadata.project_id;
        
        // Add to open projects if not already open
        if (!openProjects.find(p => p.id === projectId)) {
          setOpenProjects(prev => [...prev, { id: projectId, name: projectName }]);
        }
        setCurrentProjectId(projectId);
        
        // Initialize project state if not exists
        setProjectBlocks(prev => ({ ...prev, [projectId]: prev[projectId] || new Set() }));
        
        // Load project configuration from .ksm file
        if (project.configuration) {
          // Load placed blocks
          const placedBlocks = new Set<'classical' | 'hybrid' | 'quantum'>();
          
          // Load block positions
          const blockPositions: { [projectId: string]: { [blockType: string]: { x: number; y: number } } } = {};
          Object.entries(project.configuration.blocks).forEach(([blockType, blockConfig]: [string, any]) => {
            if (blockConfig.placed && blockConfig.position) {
              if (!blockPositions[projectId]) blockPositions[projectId] = {};
              blockPositions[projectId][blockType] = blockConfig.position;
              // Add to placed blocks set
              placedBlocks.add(blockType as 'classical' | 'hybrid' | 'quantum');
            }
          });
          setProjectBlockPositions(prev => ({ ...prev, ...blockPositions }));
          
          // Update the projectBlocks state with placed blocks
          setProjectBlocks(prev => ({ ...prev, [projectId]: placedBlocks }));
          
          // Load block modes
          const blockModes: { [projectId: string]: 'classical' | 'hybrid' | 'quantum' } = {};
          if (project.configuration.ui_state?.current_block_mode) {
            blockModes[projectId] = project.configuration.ui_state.current_block_mode;
          }
          setProjectBlockModes(prev => ({ ...prev, ...blockModes }));
          
          // Load block parameters - new structure with per-block-type parameters
          const blockParams: { [blockType: string]: any } = {};
          Object.entries(project.configuration.blocks).forEach(([blockType, blockConfig]: [string, any]) => {
            if (blockConfig.parameters) {
              blockParams[blockType] = blockConfig.parameters;
            }
          });
          
          // Set the parameters in the new structure
          setProjectBlockParams(prev => ({ 
            ...prev, 
            [projectId]: blockParams 
          }));
        }
      }
    } catch (error) {
      console.error('Error opening project:', error);
    }
  }

  // Handler to open a test run from the project explorer
  // Test runs are stored separately from projects and linked by project_id
  // This function:
  // 1. Fetches the test run data
  // 2. Finds and opens the associated project
  // 3. Creates a results tab to display the analysis
  async function handleOpenTestRun(testRunId: string) {
    try {
      const response = await fetch(`http://localhost:5001/api/test-runs/${testRunId}`);
      const data = await response.json();
      if (data.success) {
        const testRun = data.test_run;
        console.log('handleOpenTestRun - received test run:', testRun);
        
        // Find the associated project
        const projectId = testRun.project_id;
        console.log('Looking for project ID:', projectId);
        console.log('Available projects:', projects.map(p => ({ id: p.id, name: p.name })));
        
        if (projectId) {
          // Find the project by ID - first check cached projects
          let project = projects.find(p => p.id === projectId);
          
          // If not found in cache, fetch fresh project list
          if (!project) {
            console.log('Project not in cache, fetching fresh project list...');
            const projectsResponse = await fetch('http://localhost:5001/api/projects');
            const projectsData = await projectsResponse.json();
            if (projectsData.success) {
              const freshProject = projectsData.projects.find((p: any) => p.project_id === projectId);
              if (freshProject) {
                project = {
                  id: freshProject.project_id,
                  name: freshProject.name
                };
                // Update the projects state with fresh data
                const projectsList = projectsData.projects.map((p: any) => ({
                  id: p.project_id,
                  name: p.name
                }));
                setProjects(projectsList);
              }
            }
          }
          
          if (project) {
            // Open the project if not already open
            if (!openProjects.find(p => p.id === projectId)) {
              await handleOpenProject(project.name);
            }
            
            // Set the project as current
            setCurrentProjectId(projectId);
            
            // Create a results tab for this test run
            // The test run already has all the data that ResultsChart expects
            const tabData = {
              perturbation: testRun.perturbation,
              asset: testRun.asset,
              range_tested: testRun.range_tested,
              baseline_portfolio_volatility_daily: testRun.baseline_portfolio_volatility_daily,
              baseline_portfolio_volatility_annualized: testRun.baseline_portfolio_volatility_annualized,
              results: testRun.results,
              analytics: testRun.analytics,
              testType: testRun.block_type
            };
            
            setResultsTabs(prev => {
              const tabs = prev[projectId] || [];
              const existingTab = tabs.find(tab => tab.id === testRunId);
              if (!existingTab) {
                const newTab = { 
                  id: testRunId, 
                  label: `${testRun.block_type} - ${new Date(testRun.timestamp).toLocaleTimeString()}`, 
                  data: tabData 
                };
                return { ...prev, [projectId]: [...tabs, newTab] };
              }
              return prev;
            });
            
            // Set this tab as active
            setCurrentResultsTab(prev => ({ ...prev, [projectId]: testRunId }));
          } else {
            console.warn(`Project with ID ${projectId} not found in projects list`);
          }
        }
      }
    } catch (error) {
      console.error('Error opening test run:', error);
    }
  }

  // Handler to close a test run results tab
  // Searches through all projects to find which one contains the test run
  function handleCloseTestRun(testRunId: string) {
    // Close the results tab for this test run in the appropriate project
    for (const [projectId, tabs] of Object.entries(resultsTabs)) {
      const tabToClose = tabs.find(tab => tab.id === testRunId);
      if (tabToClose) {
        closeResultsTab(projectId, testRunId);
        break;
      }
    }
  }
  
  // Handler to close a project tab
  // Cleans up all associated state and switches to another open project
  function closeProject(id: string) {
    const idx = openProjects.findIndex(p => p.id === id);
    if (idx !== -1) {
      const newOpen = openProjects.filter(p => p.id !== id);
      setOpenProjects(newOpen);
      // Clean up project-specific state
      setProjectBlocks(prev => {
        const newBlocks = { ...prev };
        delete newBlocks[id];
        return newBlocks;
      });
      // Switch to another project if this was the active one
      if (currentProjectId === id && newOpen.length > 0) {
        setCurrentProjectId(newOpen[Math.max(0, idx - 1)].id);
      }
    }
  }


  // Handler for @dnd-kit drag start event
  // Tracks which block is being dragged for visual feedback
  function handleDragStart(event: DragStartEvent) {
    setActiveId(event.active.id as string);
    setContextMenu(null); // Hide context menu if dragging
  }

  // Handler for @dnd-kit drag end event
  // Main logic for placing blocks from BlockBar or moving existing blocks
  function handleDragEnd(event: DragEndEvent) {
    if (event.over) {
      if (event.over.id === 'center-dropzone') {
        const dropzoneElem = document.getElementById('kanosym-mbe-dropzone');
        const dropzoneRect = dropzoneElem?.getBoundingClientRect();
        let dropX = 200, dropY = 120; // fallback default position

        if (
          (activeId === 'blockbar-classical' ||
           activeId === 'blockbar-hybrid' ||
           activeId === 'blockbar-quantum') &&
          dropzoneRect
        ) {
          let pointerX: number | null = null, pointerY: number | null = null;

          if (event.activatorEvent && 'clientX' in event.activatorEvent && 'clientY' in event.activatorEvent) {
            pointerX = Number(event.activatorEvent.clientX);
            pointerY = Number(event.activatorEvent.clientY);
          } else if (window.event && 'clientX' in window.event && 'clientY' in window.event) {
            pointerX = Number(window.event.clientX);
            pointerY = Number(window.event.clientY);
          }

          if (
            pointerX !== null && pointerY !== null &&
            pointerX >= dropzoneRect.left && pointerX <= dropzoneRect.right &&
            pointerY >= dropzoneRect.top && pointerY <= dropzoneRect.bottom
          ) {
            dropX = pointerX - dropzoneRect.left;
            dropY = pointerY - dropzoneRect.top;
          } else {
            dropX = dropzoneRect.width / 2;
            dropY = dropzoneRect.height / 2;
          }
        } else if (
          activeId?.startsWith('main-') &&
          dropzoneRect &&
          projectBlockPositions[currentProjectId]
        ) {
          const blockType = activeId.replace('main-', '') as 'classical' | 'hybrid' | 'quantum';
          const prev = projectBlockPositions[currentProjectId][blockType];

          if (prev) {
            dropX = prev.x + (event.delta?.x ?? 0);
            dropY = prev.y + (event.delta?.y ?? 0);

            setProjectBlockPositions(prev => ({
              ...prev,
              [currentProjectId]: {
                ...(prev[currentProjectId] || {}),
                [blockType]: { x: dropX, y: dropY }
              }
            }));
            return;
          }
        }

        // beginning of current change
        // Clamp to dropzone bounds if rect is available
        if (dropzoneRect) {
          const blockWidth = 190; // match your block width
          const blockHeight = 50;
          dropX = Math.max(0, Math.min(dropX, dropzoneRect.width - blockWidth));
          dropY = Math.max(0, Math.min(dropY, dropzoneRect.height - blockHeight));
        }

        if (
          activeId === 'blockbar-classical' ||
          activeId === 'blockbar-hybrid' ||
          activeId === 'blockbar-quantum'
        ) {
          // Determine block mode
          let blockMode: 'classical' | 'hybrid' | 'quantum';
          if (activeId === 'blockbar-classical') blockMode = 'classical';
          else if (activeId === 'blockbar-hybrid') blockMode = 'hybrid';
          else blockMode = 'quantum';

          // Offset to prevent stacking
          const existingBlocks = projectBlockPositions[currentProjectId] || {};
          const offset = Object.keys(existingBlocks).length * 20;
          const finalDropX = dropX + offset;
          const finalDropY = dropY + offset;

          addBlockTypeToProject(currentProjectId, blockMode);
          setProjectBlockPositions(prev => {
            const newPositions = {
              ...prev,
              [currentProjectId]: {
                ...(prev[currentProjectId] || {}),
                [blockMode]: { x: finalDropX, y: finalDropY }
              }
            };
            
            // Trigger autosave with the UPDATED state
            const currentProject = openProjects.find(p => p.id === currentProjectId);
            if (currentProject) {
              // Create updated projectBlocks Set
              const updatedProjectBlocks = new Set(projectBlocks[currentProjectId] || []);
              updatedProjectBlocks.add(blockMode);
              
              // Create updated projectBlockModes
              const updatedProjectBlockModes = { ...projectBlockModes, [currentProjectId]: blockMode };
              
              triggerProjectAutosave(
                currentProjectId,
                currentProject.name,
                updatedProjectBlocks,
                newPositions,
                updatedProjectBlockModes,
                projectBlockParams,
                blockMoveCount,
                resultsTabs,
                currentResultsTab
              );
            }
            
            return newPositions;
          });
          setProjectBlockModes(prev => ({ ...prev, [currentProjectId]: blockMode }));
        }
        // end of current change
        

      } else if (event.over.id === 'blockbar-dropzone') {
        // Remove the correct block type from the project (the one being dragged)
        let blockTypeToRemove: 'classical' | 'hybrid' | 'quantum' | undefined;
        if (activeId?.startsWith('main-')) {
          blockTypeToRemove = activeId.replace('main-', '') as 'classical' | 'hybrid' | 'quantum';
        } else if (activeId?.startsWith('blockbar-')) {
          blockTypeToRemove = activeId.replace('blockbar-', '') as 'classical' | 'hybrid' | 'quantum';
        } else {
          blockTypeToRemove = projectBlockModes[currentProjectId];
        }
        if (blockTypeToRemove) {
          removeBlockTypeFromProject(currentProjectId, blockTypeToRemove);
          setProjectBlockPositions(prev => {
            const newPositions = { ...prev };
            if (newPositions[currentProjectId]) {
              delete newPositions[currentProjectId][blockTypeToRemove!];
              // Remove the project entry if no blocks remain
              if (Object.keys(newPositions[currentProjectId]).length === 0) {
                delete newPositions[currentProjectId];
              }
            }
            // Clean up block parameters
            setProjectBlockParams(prev => {
              const newParams = { ...prev };
              if (newParams[currentProjectId]) {
                delete newParams[currentProjectId][blockTypeToRemove!];
                // Remove the project entry if no block params remain
                if (Object.keys(newParams[currentProjectId]).length === 0) {
                  delete newParams[currentProjectId];
                }
              }
              return newParams;
            });
            // Trigger autosave with the UPDATED state
            const currentProject = openProjects.find(p => p.id === currentProjectId);
            if (currentProject) {
              // Create updated projectBlocks Set
              const updatedProjectBlocks = new Set(projectBlocks[currentProjectId] || []);
              updatedProjectBlocks.delete(blockTypeToRemove!);
              // Create updated projectBlockModes
              const updatedProjectBlockModes = { ...projectBlockModes };
              if (updatedProjectBlockModes[currentProjectId] === blockTypeToRemove) {
                delete updatedProjectBlockModes[currentProjectId];
              }
              // Create updated params
              const updatedParams = { ...projectBlockParams };
              if (updatedParams[currentProjectId]) {
                delete updatedParams[currentProjectId][blockTypeToRemove!];
                if (Object.keys(updatedParams[currentProjectId]).length === 0) {
                  delete updatedParams[currentProjectId];
                }
              }
              triggerProjectAutosave(
                currentProjectId,
                currentProject.name,
                updatedProjectBlocks,
                newPositions,
                updatedProjectBlockModes,
                updatedParams,
                blockMoveCount,
                resultsTabs,
                currentResultsTab
              );
            }
            return newPositions;
          });
        }
        setProjectBlockModes(prev => {
          const copy = { ...prev };
          if (blockTypeToRemove && copy[currentProjectId] === blockTypeToRemove) {
            delete copy[currentProjectId];
          }
          return copy;
        });
        setSelectedBlockProject(null);
      }
    }
    setActiveId(null);
  }

  function handleEditRequest(e: React.MouseEvent, blockType?: 'classical' | 'hybrid' | 'quantum') {
    e.preventDefault();
    setContextMenu({ x: e.clientX, y: e.clientY, blockType });
  }

  function handleEdit() {
    if (contextMenu?.blockType) {
      setEditingBlockType(contextMenu.blockType);
    }
    setShowBlockEditModal(true);
    setContextMenu(null);
  }

  function handleModalClose() {
    setShowModal(false);
  }

  function handleCloseContextMenu() {
    setContextMenu(null);
  }

  // Handler to run the sensitivity analysis
  // Sends portfolio configuration to the appropriate backend engine
  // Creates a results tab when analysis completes
  async function handleRunModel() {
    // Get the current block mode for this project
    const blockMode = projectBlockModes[currentProjectId] || 'classical';
    
    // Gather block params from state for the CURRENT block type only
    const blockParams = projectBlockParams[currentProjectId]?.[blockMode];
    if (!blockParams) {
      alert('Please configure the block parameters first');
      return;
    }
    
    // Get current project info for autosave
    const currentProject = openProjects.find(p => p.id === currentProjectId);
    if (!currentProject) {
      alert('No active project found');
      return;
    }
    
    // Determine the appropriate endpoint based on block mode
    let endpoint;
    switch (blockMode) {
      case 'classical':
        endpoint = 'http://localhost:5001/api/classical_sensitivity_test';
        break;
      case 'hybrid':
        endpoint = 'http://localhost:5001/api/hybrid_sensitivity_test';
        break;
      case 'quantum':
        endpoint = 'http://localhost:5001/api/quantum_sensitivity_test';
        break;
      default:
        endpoint = 'http://localhost:5001/api/classical_sensitivity_test';
    }
    
    setIsRunningModel(true);
    
    // Backend will handle all message generation and display // true = show thinking state
    
    try {
      // Add project_id and project_name to the request for autosave
      const requestData = {
        ...blockParams,
        project_id: currentProjectId,
        project_name: currentProject.name
      };
      
      const res = await fetch(endpoint, {
        method: 'POST',
        headers: { 'Content-Type': 'application/json' },
        body: JSON.stringify(requestData),
      });
      const data = await res.json();
      
      if (!res.ok) {
        // Handle validation errors
        const errorMessage = data.error || 'Unknown error occurred';
        alert(`Validation Error: ${errorMessage}`);
        setIsRunningModel(false);
        return;
      }
      
      // Add results tab IMMEDIATELY (graph displays right away)
      addResultsTab(currentProjectId, { ...data, testType: blockMode });
      
      // Trigger project autosave after successful test run
      triggerProjectAutosave(
        currentProjectId,
        currentProject.name,
        projectBlocks[currentProjectId] || new Set(),
        projectBlockPositions,
        projectBlockModes,
        projectBlockParams,
        blockMoveCount,
        resultsTabs,
        currentResultsTab
      );
      
      // Trigger refresh of ProjectExplorerPanel to show new test run
      setProjectRefreshTrigger(prev => prev + 1);
      
      // Backend will handle all Noira messages through display history
      // NoiraPanel will poll for updates automatically
      
      setIsRunningModel(false);
    } catch (err) {
      setIsRunningModel(false);
      alert('Error running model: ' + (err instanceof Error ? err.message : 'Unknown error'));
    }
  }

  // Helper to add a results tab after analysis completes
  // Each tab contains the sensitivity analysis data for one test run
  function addResultsTab(projectId: string, data: any) {
    setResultsTabs(prev => {
      const tabs = prev[projectId] || [];
      const newId = `results-${Date.now()}`;
      const newTab = { id: newId, label: `Results ${tabs.length + 1}`, data };
      return { ...prev, [projectId]: [...tabs, newTab] };
    });
    setCurrentResultsTab(prev => ({ ...prev, [projectId]: `results-${Date.now()}` }));
  }

  // Helper to close a results tab
  // Handles tab switching logic when closing the active tab
  function closeResultsTab(projectId: string, tabId: string) {
    setResultsTabs(prev => {
      const tabs = (prev[projectId] || []).filter(tab => tab.id !== tabId);
      return { ...prev, [projectId]: tabs };
    });
    setCurrentResultsTab(prev => {
      const tabs = resultsTabs[projectId] || [];
      const idx = tabs.findIndex(tab => tab.id === tabId);
      let newTabId = null;
      if (tabs.length > 1) {
        // Switch to previous tab if available, otherwise next tab
        if (idx > 0) newTabId = tabs[idx - 1].id;
        else newTabId = tabs[1].id;
      }
      return { ...prev, [projectId]: newTabId };
    });
  }

  // Component to render the results tabs bar
  // Similar to project tabs but for test run results within a project
  // Green highlighting indicates active results tab
  function ResultsTabsBar({ projectId }: { projectId: string }) {
    const tabs = resultsTabs[projectId] || [];
    const activeTabId = currentResultsTab[projectId];
    return (
      <div className="flex items-end border-b border-zinc-800 bg-zinc-900 px-2" style={{ minHeight: 36 }}>
        {tabs.map(tab => (
          <div key={tab.id} className={`flex items-center mr-2 ${activeTabId === tab.id ? 'border-b-2 border-green-500' : ''}`}> 
            <button
              className={`px-3 py-1 rounded-t text-sm font-medium ${activeTabId === tab.id ? 'bg-zinc-800 text-green-500' : 'bg-zinc-900 text-zinc-300 hover:bg-zinc-800'}`}
              onClick={() => setCurrentResultsTab(prev => ({ ...prev, [projectId]: tab.id }))}
            >
              {tab.label}
            </button>
            <button
              className="ml-1 text-xs text-zinc-400 hover:text-red-500"
              onClick={() => closeResultsTab(projectId, tab.id)}
              title="Close results tab"
            >
              ×
            </button>
          </div>
        ))}
      </div>
    );
  }

  // Component to render the active results tab content
  // Passes the sensitivity analysis data to ResultsChart for visualization
  function ResultsTabContent({ projectId }: { projectId: string }) {
    const tabs = resultsTabs[projectId] || [];
    const activeTabId = currentResultsTab[projectId];
    const tab = tabs.find(t => t.id === activeTabId);
    if (!tab) return null;
    
    // Debug logging
    console.log('ResultsTabContent - tab data:', tab.data);
    
    return <ResultsChart data={tab.data} />;
  }

  const isBlockSelected = selectedBlockProject === currentProjectId;
  function handleBlockSelect() {
    setSelectedBlockProject(currentProjectId);
  }

  // Set minimums to ensure main pane never gets too small
  const minNoira = 260;
  const minMain = 400;
  const [noiraWidth, setNoiraWidth] = useState(320);
  // Remove dynamic max logic and noiraWidth state

  // In App, add a handler to deselect the block
  function handleBlockDeselect() {
    setSelectedBlockProject(null);
  }

  // In App, add a handler for block delete
  function handleBlockDelete() {
    // Remove the specific block type that was right-clicked
    const blockTypeToDelete = contextMenu?.blockType;
    if (blockTypeToDelete) {
      removeBlockTypeFromProject(currentProjectId, blockTypeToDelete);
      setProjectBlockPositions(prev => {
        const newPositions = { ...prev };
        if (newPositions[currentProjectId]) {
          delete newPositions[currentProjectId][blockTypeToDelete];
          // Remove the project entry if no blocks remain
          if (Object.keys(newPositions[currentProjectId]).length === 0) {
            delete newPositions[currentProjectId];
          }
        }
        return newPositions;
      });
      
      // Clean up block parameters
      setProjectBlockParams(prev => {
        const newParams = { ...prev };
        if (newParams[currentProjectId]) {
          delete newParams[currentProjectId][blockTypeToDelete];
          // Remove the project entry if no block params remain
          if (Object.keys(newParams[currentProjectId]).length === 0) {
            delete newParams[currentProjectId];
          }
        }
        return newParams;
      });
      
      // Also remove from projectBlockModes if it was the current mode
      if (projectBlockModes[currentProjectId] === blockTypeToDelete) {
        setProjectBlockModes(prev => {
          const copy = { ...prev };
          delete copy[currentProjectId];
          return copy;
        });
      }
      
      // Trigger autosave after deletion
      const currentProject = openProjects.find(p => p.id === currentProjectId);
      if (currentProject) {
        // Get updated state values
        const updatedProjectBlocks = new Set(projectBlocks[currentProjectId] || []);
        updatedProjectBlocks.delete(blockTypeToDelete);
        
        const updatedPositions = { ...projectBlockPositions };
        if (updatedPositions[currentProjectId]) {
          delete updatedPositions[currentProjectId][blockTypeToDelete];
          if (Object.keys(updatedPositions[currentProjectId]).length === 0) {
            delete updatedPositions[currentProjectId];
          }
        }
        
        const updatedParams = { ...projectBlockParams };
        if (updatedParams[currentProjectId]) {
          delete updatedParams[currentProjectId][blockTypeToDelete];
          if (Object.keys(updatedParams[currentProjectId]).length === 0) {
            delete updatedParams[currentProjectId];
          }
        }
        
        const updatedModes = { ...projectBlockModes };
        if (updatedModes[currentProjectId] === blockTypeToDelete) {
          delete updatedModes[currentProjectId];
        }
        
        triggerProjectAutosave(
          currentProjectId,
          currentProject.name,
          updatedProjectBlocks,
          updatedPositions,
          updatedModes,
          updatedParams,
          blockMoveCount,
          resultsTabs,
          currentResultsTab
        );
      }
    }
    setSelectedBlockProject(null);
    setContextMenu(null);
  }

  // Handler to create a new project
  // Creates a .ksm file in the backend projects directory
  async function handleCreateProject() {
    if (!newProjectName.trim()) return;
    
    try {
      const response = await fetch('http://localhost:5001/api/projects', {
        method: 'POST',
        headers: { 'Content-Type': 'application/json' },
        body: JSON.stringify({ name: newProjectName.trim() })
      });
      
      const data = await response.json();
      if (data.success) {
        const newProject = {
          id: data.project.metadata.project_id,
          name: newProjectName.trim()
        };
        
        setProjects(prev => [...prev, newProject]);
        setShowNewProjectModal(false);
        setNewProjectName('');
        // Trigger refresh of ProjectExplorerPanel with a small delay
        console.log('Triggering ProjectExplorerPanel refresh');
        setTimeout(() => {
          setProjectRefreshTrigger(prev => prev + 1);
        }, 100);
      } else {
        alert('Failed to create project: ' + data.error);
      }
    } catch (error) {
      console.error('Error creating project:', error);
      alert('Error creating project');
    }
  }

  // In App, add handler for project folder context menu
  const [projectFolderMenu, setProjectFolderMenu] = useState<{ x: number; y: number; project: { id: string; name: string } } | null>(null);
  function handleProjectFolderContextMenu(project: { id: string; name: string }, e: React.MouseEvent) {
    setProjectFolderMenu({ x: e.clientX, y: e.clientY, project });
    // TODO: Add context menu for project folder
  }
  // Handler to delete a project after confirmation
  // Removes the .ksm file and all associated test runs
  async function handleDeleteProjectConfirm() {
    if (!projectToDelete) return;
    
    try {
      const response = await fetch(`http://localhost:5001/api/projects/${encodeURIComponent(projectToDelete.name)}`, {
        method: 'DELETE'
      });
      
      const data = await response.json();
      if (data.success) {
        // Remove from projects list
        setProjects(prev => prev.filter(p => p.id !== projectToDelete.id));
        // Close tab if open
        setOpenProjects(prev => prev.filter(p => p.id !== projectToDelete.id));
        // Clean up all project-related state
        setProjectBlocks(prev => {
          const copy = { ...prev };
          delete copy[projectToDelete.id];
          return copy;
        });
        setProjectBlockPositions(prev => {
          const copy = { ...prev };
          delete copy[projectToDelete.id];
          return copy;
        });
        setProjectBlockModes(prev => {
          const copy = { ...prev };
          delete copy[projectToDelete.id];
          return copy;
        });
        setProjectToDelete(null);
      } else {
        alert('Failed to delete project: ' + data.error);
      }
    } catch (error) {
      console.error('Error deleting project:', error);
      alert('Error deleting project');
    }
  }

  // Add state for block edit modal
  const [showBlockEditModal, setShowBlockEditModal] = useState(false);

  // BlockEditModal is the main configuration interface for sensitivity analysis
  // Features:
  // - Portfolio configuration (assets, weights, volatilities, correlations)
  // - Sensitivity analysis parameters (parameter type, range, steps)
  // - Market data fetching for volatility and correlation estimates
  // - Dynamic form updates based on parameter selection
  function BlockEditModal({ open, onClose, params, onSave }: { 
    open: boolean; 
    onClose: () => void; 
    params: any; 
    onSave: (params: any) => void 
  }) {
    const [form, setForm] = useState(params || {
      portfolio: {
        assets: ['AAPL', 'GOOG', 'MSFT'],
        weights: [0.4, 0.3, 0.3],
        volatility: [0.2, 0.18, 0.22],
        correlation_matrix: [
          [1, 0.2, 0.1],
          [0.2, 1, 0.15],
          [0.1, 0.15, 1],
        ],
      },
      param: 'volatility',
      asset: 'AAPL',
      range: [0.15, 0.25],
      steps: 6,
      use_noise_model: false, // Add noise model toggle for quantum blocks
      noise_model_type: 'fast', // Add noise model type selector
    });

    // Add state for correlation validity warnings
    const [correlationValidity, setCorrelationValidity] = useState<{invalid_min: number, invalid_max: number, loading: boolean, error?: string} | null>(null);

    // Effect to check correlation validity when relevant fields change
    useEffect(() => {
      if (form.param === 'correlation') {
        setCorrelationValidity({ invalid_min: 0, invalid_max: 0, loading: true });
        const assetIdx = form.portfolio.assets.indexOf(form.asset);
        if (assetIdx === -1) {
          setCorrelationValidity({ invalid_min: 0, invalid_max: 0, loading: false, error: 'Selected asset not found.' });
          return;
        }
        fetch('http://localhost:5001/api/check_correlation_validity', {
          method: 'POST',
          headers: { 'Content-Type': 'application/json' },
          body: JSON.stringify({
            correlation_matrix: form.portfolio.correlation_matrix,
            asset_idx: assetIdx,
            range_vals: form.range,
            steps: form.steps,
          })
        })
          .then(res => res.json())
          .then(data => {
            if (data.success) {
              setCorrelationValidity({
                invalid_min: data.invalid_min,
                invalid_max: data.invalid_max,
                loading: false
              });
+              console.log('[Debug] correlationValidity updated', data);
            } else {
              setCorrelationValidity({ invalid_min: 0, invalid_max: 0, loading: false, error: data.error || 'Unknown error' });
            }
          })
          .catch(err => {
            setCorrelationValidity({ invalid_min: 0, invalid_max: 0, loading: false, error: err.message || 'Network error' });
          });
      } else {
        setCorrelationValidity(null);
      }
    }, [form.param, form.asset, form.range[0], form.range[1], form.steps, JSON.stringify(form.portfolio.correlation_matrix)]);

    // Helper function to update correlation matrix when assets change
    function updateCorrelationMatrix(newAssets: string[]) {
      const currentMatrix = form.portfolio.correlation_matrix;
      const newSize = newAssets.length;
      
      if (newSize > currentMatrix.length) {
        // Add new rows/columns
        const newMatrix = currentMatrix.map((row: number[]) => [...row, 0.1]);
        for (let i = currentMatrix.length; i < newSize; i++) {
          const newRow = new Array(newSize).fill(0.1);
          newRow[i] = 1; // Diagonal should be 1
          newMatrix.push(newRow);
        }
        return newMatrix;
      } else if (newSize < currentMatrix.length) {
        // Remove rows/columns
        return currentMatrix.slice(0, newSize).map((row: number[]) => row.slice(0, newSize));
      }
      return currentMatrix;
    }

    // Helper function to update arrays when assets change
    function updateArray<T>(array: T[], newSize: number, defaultValue: T): T[] {
      if (newSize > array.length) {
        return [...array, ...Array(newSize - array.length).fill(defaultValue)];
      } else if (newSize < array.length) {
        return array.slice(0, newSize);
      }
      return array;
    }

    function addAsset() {
      if (form.portfolio.assets.length >= 5) return;
      
      const newAssetName = `ASSET${form.portfolio.assets.length + 1}`;
      const newAssets = [...form.portfolio.assets, newAssetName];
      const newWeights = updateArray(form.portfolio.weights, newAssets.length, 0.1);
      const newVolatility = updateArray(form.portfolio.volatility, newAssets.length, 0.2);
      const newCorrelationMatrix = updateCorrelationMatrix(newAssets);
      
      // Normalize weights
      const totalWeight = newWeights.reduce((sum: number, w: number) => sum + w, 0);
      const normalizedWeights = newWeights.map((w: number) => w / totalWeight);
      
      setForm((prev: any) => ({
        ...prev,
        portfolio: {
          ...prev.portfolio,
          assets: newAssets,
          weights: normalizedWeights,
          volatility: newVolatility,
          correlation_matrix: newCorrelationMatrix,
        },
        asset: newAssetName, // Set to the new asset
      }));
    }

    function removeAsset(index: number) {
      if (form.portfolio.assets.length <= 1) return;
      
      const newAssets = form.portfolio.assets.filter((_: string, i: number) => i !== index);
      const newWeights = form.portfolio.weights.filter((_: number, i: number) => i !== index);
      const newVolatility = form.portfolio.volatility.filter((_: number, i: number) => i !== index);
      const newCorrelationMatrix = updateCorrelationMatrix(newAssets);
      
      // Normalize weights
      const totalWeight = newWeights.reduce((sum: number, w: number) => sum + w, 0);
      const normalizedWeights = newWeights.map((w: number) => w / totalWeight);
      
      // Update selected asset if it was removed
      let newSelectedAsset = form.asset;
      if (form.asset === form.portfolio.assets[index]) {
        newSelectedAsset = newAssets[0];
      }
      
      setForm((prev: any) => ({
        ...prev,
        portfolio: {
          ...prev.portfolio,
          assets: newAssets,
          weights: normalizedWeights,
          volatility: newVolatility,
          correlation_matrix: newCorrelationMatrix,
        },
        asset: newSelectedAsset,
      }));
    }

    function handleChange(e: React.ChangeEvent<HTMLInputElement | HTMLSelectElement>) {
      const { name, value } = e.target;
      setForm((prev: any) => {
        if (name === 'asset') {
          const idx = prev.portfolio.assets.indexOf(value);
          let newRange = prev.range;
          if (idx !== -1 && prev.param === 'volatility') {
            const v = prev.portfolio.volatility[idx];
            newRange = [Number((v - 0.05).toFixed(4)), Number((v + 0.05).toFixed(4))];
          } else if (idx !== -1 && prev.param === 'weight') {
            const w = prev.portfolio.weights[idx];
            newRange = [Number((w - 0.1).toFixed(4)), Number((w + 0.1).toFixed(4))];
          }
          return { ...prev, [name]: value, range: newRange };
        } else if (name === 'param') {
          let newRange = prev.range;
          if (value === 'volatility') {
            const idx = prev.portfolio.assets.indexOf(prev.asset);
            if (idx !== -1) {
              const v = prev.portfolio.volatility[idx];
              newRange = [Number((v - 0.05).toFixed(4)), Number((v + 0.05).toFixed(4))];
            }
          } else if (value === 'weight') {
            const idx = prev.portfolio.assets.indexOf(prev.asset);
            if (idx !== -1) {
              const w = prev.portfolio.weights[idx];
              newRange = [Number((w - 0.1).toFixed(4)), Number((w + 0.1).toFixed(4))];
            }
          } else if (value === 'correlation') {
            newRange = [-0.5, 0.5];
          }
          return { ...prev, [name]: value, range: newRange };
        }
        return { ...prev, [name]: name === 'steps' ? Number(value) : value };
      });
    }
    
    function handleRangeChange(idx: number, value: string) {
      setForm((prev: any) => {
        const range = [...prev.range];
        range[idx] = Number(value);
        return { ...prev, range };
      });
    }
    
    function handleAssetChange(idx: number, value: string) {
      setForm((prev: any) => {
        const assets = [...prev.portfolio.assets];
        const oldAsset = assets[idx];
        assets[idx] = value;
        
        // If the currently selected asset for analysis is the one being changed, update it
        let newAsset = prev.asset;
        if (prev.asset === oldAsset) {
          newAsset = value;
        }
        
        return { 
          ...prev, 
          portfolio: { ...prev.portfolio, assets },
          asset: newAsset
        };
      });
    }
    
    function handleWeightChange(idx: number, value: string) {
      setForm((prev: any) => {
        const weights = [...prev.portfolio.weights];
        weights[idx] = Number(value);
        return { ...prev, portfolio: { ...prev.portfolio, weights } };
      });
    }
    
    function handleVolatilityChange(idx: number, value: string) {
      setForm((prev: any) => {
        const volatility = [...prev.portfolio.volatility];
        volatility[idx] = Number(value);
        let newRange = prev.range;
        // If this asset is the selected one for sensitivity AND parameter is volatility, auto-adjust range
        if (prev.asset === prev.portfolio.assets[idx] && prev.param === 'volatility') {
          const v = Number(value);
          newRange = [Number((v - 0.05).toFixed(4)), Number((v + 0.05).toFixed(4))];
        }
        return { ...prev, portfolio: { ...prev.portfolio, volatility }, range: newRange };
      });
    }
    
    function handleCorrelationChange(i: number, j: number, value: string) {
      setForm((prev: any) => {
        const matrix = prev.portfolio.correlation_matrix.map((row: number[], _idx: number) => [...row]);
        matrix[i][j] = Number(value);
        matrix[j][i] = Number(value);
        return { ...prev, portfolio: { ...prev.portfolio, correlation_matrix: matrix } };
      });
    }

    function handleNoiseToggle() {
      setForm((prev: any) => ({ ...prev, use_noise_model: !prev.use_noise_model }));
    }
    
    function handleNoiseTypeChange(e: React.ChangeEvent<HTMLSelectElement>) {
      setForm((prev: any) => ({ ...prev, noise_model_type: e.target.value }));
    }

    // TODO: Where the fuck did this go?

    const blockTypeLabel =
      projectBlockModes[currentProjectId] === 'classical'
        ? 'Classical Portfolio Sensitivity Test'
        : projectBlockModes[currentProjectId] === 'hybrid'
        ? 'Hybrid Portfolio Sensitivity Test'
        : 'Quantum Portfolio Sensitivity Test';

    const [fetchingVols, setFetchingVols] = useState<{[idx: number]: boolean}>({});
    const [fetchErrors, setFetchErrors] = useState<{[idx: number]: string}>({});

    function getDefaultDates() {
      const end = new Date();
      const start = new Date();
      start.setMonth(end.getMonth() - 6);
      return {
        start: start.toISOString().slice(0, 10),
        end: end.toISOString().slice(0, 10),
      };
    }

    async function handleFetchVolatilityForAsset(idx: number, params?: any): Promise<boolean> {
      setFetchingVols(prev => ({ ...prev, [idx]: true }));
      setFetchErrors(prev => ({ ...prev, [idx]: '' }));
      const symbol = form.portfolio.assets[idx];
      const { start, end, window, frequency } = params || { ...getDefaultDates(), window: 60, frequency: '1d' };
      try {
        const res = await fetch('http://localhost:5001/api/fetch_volatility', {
          method: 'POST',
          headers: { 'Content-Type': 'application/json' },
          body: JSON.stringify({ symbols: [symbol], start, end, window, frequency }),
        });
        const data = await res.json();
        if (data.success && data.volatility && typeof data.volatility[symbol] === 'number') {
          const rounded = Number(data.volatility[symbol]).toFixed(4);
          handleVolatilityChange(idx, rounded);
          setFetchingVols(prev => ({ ...prev, [idx]: false }));
          return true;
        } else {
          setFetchErrors(prev => ({ ...prev, [idx]: data.volatility && data.volatility[symbol] ? data.volatility[symbol] : 'Could not fetch volatility.' }));
          setFetchingVols(prev => ({ ...prev, [idx]: false }));
          return false;
        }
      } catch (err) {
        setFetchErrors(prev => ({ ...prev, [idx]: 'Error fetching volatility.' }));
        setFetchingVols(prev => ({ ...prev, [idx]: false }));
        return false;
      }
    }

    const [showFetchModalIdx, setShowFetchModalIdx] = useState<number|null>(null);
    const defaultFetchParams = { ...getDefaultDates(), window: 60, frequency: '1d' };

    // Inside BlockEditModal, before the return statement:
    function FetchVolatilityModal({ open, onClose, onFetch, defaultParams }: { open: boolean; onClose: () => void; onFetch: (params: { start: string; end: string; window: number; frequency: string; volType: string; }) => Promise<boolean>; defaultParams: any }) {
      const [start, setStart] = useState(defaultParams.start);
      const [end, setEnd] = useState(defaultParams.end);
      const [windowSize, setWindowSize] = useState(defaultParams.window);
      const [frequency, setFrequency] = useState(defaultParams.frequency || '1d');
      const [volType, setVolType] = useState('historical'); // Only one option for now
      const [loading, setLoading] = useState(false);
      const [error, setError] = useState('');

      async function handleSubmit(e?: React.FormEvent) {
        if (e) e.preventDefault();
        setLoading(true);
        setError('');
        try {
          const success = await onFetch({ start, end, window: windowSize, frequency, volType });
          if (success) {
            onClose();
          } else {
            setError('Could not fetch volatility.');
          }
        } catch (err) {
          setError('Error fetching volatility.');
          if (err instanceof Error) {
            console.error('FetchVolatilityModal handleSubmit error:', err.message, err.stack);
          } else {
            console.error('FetchVolatilityModal handleSubmit error:', err);
          }
        }
        setLoading(false);
      }

      if (!open) return null;
      return (
        <div className="fixed inset-0 z-50 flex items-center justify-center bg-black bg-opacity-40">
          <div className="bg-white rounded-lg shadow-lg p-6 min-w-[320px] relative">
            <button
              className="absolute top-2 right-2 text-zinc-500 hover:text-zinc-800 text-xl font-bold"
              onClick={onClose}
            >
              ×
            </button>
            <div className="text-lg font-bold mb-4 text-zinc-800">Fetching Historical Volatility</div>
            <div className="space-y-4">
              <div>
                <label className="block text-zinc-700 text-sm mb-1">Start Date</label>
                <input type="date" className="w-full border border-zinc-300 rounded px-2 py-1" value={start} onChange={e => setStart(e.target.value)} required />
              </div>
              <div>
                <label className="block text-zinc-700 text-sm mb-1">End Date</label>
                <input type="date" className="w-full border border-zinc-300 rounded px-2 py-1" value={end} onChange={e => setEnd(e.target.value)} required />
              </div>
              <div>
                <label className="block text-zinc-700 text-sm mb-1">Window Size (days)</label>
                <input type="number" className="w-full border border-zinc-300 rounded px-2 py-1" value={windowSize} onChange={e => setWindowSize(Number(e.target.value))} min={2} max={252} required />
              </div>
              <div>
                <label className="block text-zinc-700 text-sm mb-1">Frequency (optional)</label>
                <select className="w-full border border-zinc-300 rounded px-2 py-1" value={frequency} onChange={e => setFrequency(e.target.value)}>
                  <option value="1d">Daily</option>
                  <option value="1wk">Weekly</option>
                  <option value="1mo">Monthly</option>
                </select>
              </div>
              <div>
                <label className="block text-zinc-700 text-sm mb-1">Volatility Type</label>
                <select className="w-full border border-zinc-300 rounded px-2 py-1" value={volType} onChange={e => setVolType(e.target.value)}>
                  <option value="historical">Historical (stddev)</option>
                  {/* Future: <option value="ewma">EWMA</option> */}
                </select>
              </div>
              {error && <div className="text-red-500 text-sm">{error}</div>}
              <button type="button" className="w-full bg-blue-600 text-white px-4 py-2 rounded hover:bg-blue-700 font-bold" disabled={loading} onClick={handleSubmit}>
                {loading ? 'Fetching...' : 'Compute'}
              </button>
            </div>
          </div>
        </div>
      );
    }

    const [fetchingCorr, setFetchingCorr] = useState(false);
    const [fetchCorrError, setFetchCorrError] = useState('');
    const [showCorrModal, setShowCorrModal] = useState(false);
    const defaultCorrParams = { ...getDefaultDates(), frequency: '1d' };

    async function handleFetchCorrelationMatrix(params?: any) {
      setFetchingCorr(true);
      setFetchCorrError('');
      const symbols = form.portfolio.assets;
      const { start, end, frequency } = params || { ...getDefaultDates(), frequency: '1d' };
      try {
        const res = await fetch('http://localhost:5001/api/fetch_correlation_matrix', {
          method: 'POST',
          headers: { 'Content-Type': 'application/json' },
          body: JSON.stringify({ symbols, start, end, frequency }),
        });
        const data = await res.json();
        if (data.success && data.correlation_matrix) {
          const roundedMatrix = data.correlation_matrix.map((row: any[]) => row.map((val: any) => Number(val).toFixed(4)));
          setForm((prev: any) => ({
            ...prev,
            portfolio: {
              ...prev.portfolio,
              correlation_matrix: roundedMatrix,
            },
          }));
          setFetchingCorr(false);
          return true;
        } else {
          setFetchCorrError(data.error || 'Could not fetch correlation matrix.');
          setFetchingCorr(false);
          return false;
        }
      } catch (err) {
        setFetchCorrError('Error fetching correlation matrix.');
        setFetchingCorr(false);
        if (err instanceof Error) {
          console.error('handleFetchCorrelationMatrix error:', err.message, err.stack);
        } else {
          console.error('handleFetchCorrelationMatrix error:', err);
        }
        return false;
      }
    }

    function FetchCorrelationModal({ open, onClose, onFetch, defaultParams }: { open: boolean; onClose: () => void; onFetch: (params: { start: string; end: string; frequency: string; }) => Promise<boolean>; defaultParams: any }) {
      const [start, setStart] = useState(defaultParams.start);
      const [end, setEnd] = useState(defaultParams.end);
      const [frequency, setFrequency] = useState(defaultParams.frequency || '1d');
      const [loading, setLoading] = useState(false);
      const [error, setError] = useState('');

      async function handleSubmit(e?: React.FormEvent) {
        if (e) e.preventDefault();
        setLoading(true);
        setError('');
        try {
          const success = await onFetch({ start, end, frequency });
          if (success) {
            onClose();
          } else {
            setError('Could not fetch correlation matrix.');
          }
        } catch (err) {
          setError('Error fetching correlation matrix.');
          if (err instanceof Error) {
            console.error('FetchCorrelationModal handleSubmit error:', err.message, err.stack);
          } else {
            console.error('FetchCorrelationModal handleSubmit error:', err);
          }
        }
        setLoading(false);
      }

      if (!open) return null;
      return (
        <div className="fixed inset-0 z-50 flex items-center justify-center bg-black bg-opacity-40">
          <div className="bg-white rounded-lg shadow-lg p-6 min-w-[320px] relative">
            <button
              className="absolute top-2 right-2 text-zinc-500 hover:text-zinc-800 text-xl font-bold"
              onClick={onClose}
            >
              ×
            </button>
            <div className="text-lg font-bold mb-4 text-zinc-800">Estimate Correlation Matrix</div>
            <div className="space-y-4">
              <div>
                <label className="block text-zinc-700 text-sm mb-1">Start Date</label>
                <input type="date" className="w-full border border-zinc-300 rounded px-2 py-1" value={start} onChange={e => setStart(e.target.value)} required />
              </div>
              <div>
                <label className="block text-zinc-700 text-sm mb-1">End Date</label>
                <input type="date" className="w-full border border-zinc-300 rounded px-2 py-1" value={end} onChange={e => setEnd(e.target.value)} required />
              </div>
              <div>
                <label className="block text-zinc-700 text-sm mb-1">Frequency (optional)</label>
                <select className="w-full border border-zinc-300 rounded px-2 py-1" value={frequency} onChange={e => setFrequency(e.target.value)}>
                  <option value="1d">Daily</option>
                  <option value="1wk">Weekly</option>
                  <option value="1mo">Monthly</option>
                </select>
              </div>
              {error && <div className="text-red-500 text-sm">{error}</div>}
              <button type="button" className="w-full bg-blue-600 text-white px-4 py-2 rounded hover:bg-blue-700 font-bold" disabled={loading} onClick={handleSubmit}>
                {loading ? 'Fetching...' : 'Fetch'}
              </button>
            </div>
          </div>
        </div>
      );
    }

    const [showRangeWarning, setShowRangeWarning] = useState(false);
<<<<<<< HEAD
    // TODO: add a warning if the range is too large
=======
    const [showCorrelationWarning, setShowCorrelationWarning] = useState(false);
>>>>>>> 02750cb0

    function handleSave(e: React.FormEvent) {
      e.preventDefault();
      console.log('[Debug] handleSave clicked - correlationValidity', correlationValidity);
      setShowCorrelationWarning(false);
      // Only validate range for volatility perturbation
      if (form.param === 'volatility') {
        const selectedIdx = form.portfolio.assets.findIndex((a: string) => a === form.asset);
        const v = form.portfolio.volatility[selectedIdx];
        const [min, max] = form.range;
        if (v < min || v > max) {
          setShowRangeWarning(true);
          return;
        }
      }
      // For correlation, show warning if there are invalid steps
      if (form.param === 'correlation' && correlationValidity && (correlationValidity.invalid_min > 0 || correlationValidity.invalid_max > 0)) {
        setShowCorrelationWarning(true);
        return;
      }
      setShowRangeWarning(false);
      setShowCorrelationWarning(false);
      onSave(form);
      onClose();
    }

    // Disable Save button when correlation check is loading
    const isSaveDisabled = form.param === 'correlation' && (
      (!correlationValidity || correlationValidity.loading || correlationValidity.invalid_min > 0 || correlationValidity.invalid_max > 0)
    );
    console.log('[Debug] isSaveDisabled:', isSaveDisabled, 'correlationValidity:', correlationValidity);

    return open ? (
      <div className="fixed inset-0 z-50 flex items-center justify-center bg-black bg-opacity-50 backdrop-blur-sm">
        <div className="bg-zinc-900 border border-zinc-700 rounded-lg shadow-2xl p-6 min-w-[800px] max-w-[1000px] max-h-[90vh] overflow-y-auto">
          {/* Header */}
          <div className="flex items-center justify-between mb-6">
            <div>
              <h2 className="text-xl font-semibold text-zinc-100">{blockTypeLabel}</h2>
              <p className="text-sm text-zinc-400 mt-1">Configure portfolio parameters and sensitivity analysis</p>
            </div>
            <button
              className="text-zinc-400 hover:text-zinc-200 transition-colors p-2 rounded-lg hover:bg-zinc-800"
              onClick={onClose}
            >
              <svg className="w-5 h-5" fill="none" stroke="currentColor" viewBox="0 0 24 24">
                <path strokeLinecap="round" strokeLinejoin="round" strokeWidth={2} d="M6 18L18 6M6 6l12 12" />
              </svg>
            </button>
          </div>

          <form className="space-y-6" onSubmit={handleSave}>
            {/* Portfolio Configuration Section */}
            <div className="bg-zinc-800 rounded-lg p-4 border border-zinc-700">
              <h3 className="text-lg font-medium text-zinc-100 mb-4 flex items-center">
                <svg className="w-5 h-5 mr-2 text-blue-400" fill="none" stroke="currentColor" viewBox="0 0 24 24">
                  <path strokeLinecap="round" strokeLinejoin="round" strokeWidth={2} d="M19 11H5m14 0a2 2 0 012 2v6a2 2 0 01-2 2H5a2 2 0 01-2-2v-6a2 2 0 012-2m14 0V9a2 2 0 00-2-2M5 11V9a2 2 0 012-2m0 0V5a2 2 0 012-2h6a2 2 0 012 2v2M7 7h10" />
                </svg>
                Portfolio Configuration
              </h3>
              
              {/* Assets Management */}
              <div className="mb-4">
                <div className="flex items-center justify-between mb-3">
                  <label className="block text-zinc-300 text-sm font-medium">Assets ({form.portfolio.assets.length}/5)</label>
                  <button
                    type="button"
                    onClick={addAsset}
                    disabled={form.portfolio.assets.length >= 5}
                    className="px-3 py-1 text-xs bg-blue-600 text-white rounded hover:bg-blue-700 disabled:bg-zinc-600 disabled:cursor-not-allowed transition-colors flex items-center"
                  >
                    <svg className="w-3 h-3 mr-1" fill="none" stroke="currentColor" viewBox="0 0 24 24">
                      <path strokeLinecap="round" strokeLinejoin="round" strokeWidth={2} d="M12 6v6m0 0v6m0-6h6m-6 0H6" />
                    </svg>
                    Add Asset
                  </button>
                </div>
                
                <div className="grid grid-cols-1 md:grid-cols-2 lg:grid-cols-3 gap-4">
                  {form.portfolio.assets.map((_asset: string, idx: number) => (
                    <div key={idx} className="bg-zinc-700 rounded-lg p-3 border border-zinc-600">
                      <div className="flex items-center justify-between mb-2">
                        <span className="text-xs text-zinc-400 font-medium">Asset {idx + 1}</span>
                        {form.portfolio.assets.length > 1 && (
                          <button
                            type="button"
                            onClick={() => removeAsset(idx)}
                            className="text-red-400 hover:text-red-300 transition-colors p-1"
                          >
                            <svg className="w-4 h-4" fill="none" stroke="currentColor" viewBox="0 0 24 24">
                              <path strokeLinecap="round" strokeLinejoin="round" strokeWidth={2} d="M19 7l-.867 12.142A2 2 0 0116.138 21H7.862a2 2 0 01-1.995-1.858L5 7m5 4v6m4-6v6m1-10V4a1 1 0 00-1-1h-4a1 1 0 00-1 1v3M4 7h16" />
                            </svg>
                          </button>
                        )}
                      </div>
                      
                      <div className="space-y-2">
                        <div>
                          <label className="block text-xs text-zinc-400 mb-1">Symbol</label>
                          <input
                            className="w-full bg-zinc-600 border border-zinc-500 rounded px-2 py-1 text-zinc-100 text-sm focus:outline-none focus:ring-2 focus:ring-blue-500"
                            value={form.portfolio.assets[idx]}
                            onChange={e => handleAssetChange(idx, e.target.value)}
                            placeholder="AAPL"
                          />
                        </div>
                        
                        <div>
                          <label className="block text-xs text-zinc-400 mb-1">Weight</label>
                          <input
                            type="number"
                            step="0.01"
                            min="0"
                            max="1"
                            className="w-full bg-zinc-600 border border-zinc-500 rounded px-2 py-1 text-zinc-100 text-sm focus:outline-none focus:ring-2 focus:ring-blue-500"
                            value={form.portfolio.weights[idx]}
                            onChange={e => handleWeightChange(idx, e.target.value)}
                          />
                        </div>
                        
                        <div>
                          <label className="block text-xs text-zinc-400 mb-1">Volatility</label>
                          <div className="flex items-center space-x-2">
                            <input
                              type="number"
                              step="0.0001"
                              min="0"
                              className="w-full bg-zinc-600 border border-zinc-500 rounded px-2 py-1 text-zinc-100 text-sm focus:outline-none focus:ring-2 focus:ring-blue-500"
                              value={form.portfolio.volatility[idx]}
                              onChange={e => handleVolatilityChange(idx, e.target.value)}
                            />
                            <button
                              type="button"
                              className="px-2 py-1 bg-blue-600 text-white rounded text-xs hover:bg-blue-700 disabled:opacity-50"
                              onClick={() => handleFetchVolatilityForAsset(idx)}
                              onContextMenu={e => { e.preventDefault(); setShowFetchModalIdx(idx); }}
                              disabled={!form.portfolio.assets[idx] || fetchingVols[idx]}
                              title="Left click: Fetch. Right click: custom fetch."
                            >
                              {fetchingVols[idx] ? 'Fetching...' : 'Fetch'}
                            </button>
                          </div>
                          {fetchErrors[idx] && <div className="text-xs text-red-400 mt-1">{fetchErrors[idx]}</div>}
                          {showFetchModalIdx === idx && (
                            <FetchVolatilityModal
                              open={true}
                              onClose={() => setShowFetchModalIdx(null)}
                              defaultParams={defaultFetchParams}
                              onFetch={params => handleFetchVolatilityForAsset(idx, params)}
                            />
                          )}
                        </div>
                      </div>
                    </div>
                  ))}
                </div>
              </div>

              {/* Correlation Matrix */}
              <div className="flex items-center mb-2">
                <label className="block text-zinc-300 text-sm font-medium">Correlation Matrix</label>
                <button
                  type="button"
                  className="ml-2 px-2 py-1 bg-blue-600 text-white rounded text-xs hover:bg-blue-700 disabled:opacity-50"
                  onClick={() => handleFetchCorrelationMatrix()}
                  onContextMenu={e => { e.preventDefault(); setShowCorrModal(true); }}
                  disabled={form.portfolio.assets.length < 2 || fetchingCorr}
                  title="Left click: estimate. Right click: custom fetch."
                >
                  {fetchingCorr ? 'Estimating...' : 'Estimate'}
                </button>
                {fetchCorrError && <div className="text-xs text-red-400 ml-2">{fetchCorrError}</div>}
                {showCorrModal && (
                  <FetchCorrelationModal
                    open={true}
                    onClose={() => setShowCorrModal(false)}
                    defaultParams={defaultCorrParams}
                    onFetch={async params => await handleFetchCorrelationMatrix(params)}
                  />
                )}
              </div>
              <div>
                <div className="bg-zinc-700 rounded-lg p-3 border border-zinc-600 overflow-x-auto">
                  <div className="grid gap-1" style={{ gridTemplateColumns: `repeat(${form.portfolio.assets.length + 1}, minmax(60px, 1fr))` }}>
                    {/* Header row */}
                    <div className="text-xs text-zinc-400 font-medium p-1"></div>
                    {form.portfolio.assets.map((asset: string, idx: number) => (
                      <div key={idx} className="text-xs text-zinc-400 font-medium p-1 text-center">{asset}</div>
                    ))}
                    
                    {/* Data rows */}
                    {form.portfolio.correlation_matrix.map((row: number[], i: number) => (
                      <React.Fragment key={i}>
                        <div className="text-xs text-zinc-400 font-medium p-1">{form.portfolio.assets[i]}</div>
                        {row.map((val: number, j: number) => (
                          <input
                            key={j}
                            type="number"
                            step="0.0001"
                            min="-1"
                            max="1"
                            className="w-full bg-zinc-600 border border-zinc-500 rounded px-1 py-1 text-zinc-100 text-xs text-center focus:outline-none focus:ring-1 focus:ring-blue-500"
                            value={val}
                            onChange={e => handleCorrelationChange(i, j, e.target.value)}
                            disabled={i === j}
                          />
                        ))}
                      </React.Fragment>
                    ))}
                  </div>
                </div>
              </div>
            </div>

            {/* Sensitivity Analysis Section */}
            <div className="bg-zinc-800 rounded-lg p-4 border border-zinc-700">
              <h3 className="text-lg font-medium text-zinc-100 mb-4 flex items-center">
                <svg className="w-5 h-5 mr-2 text-green-400" fill="none" stroke="currentColor" viewBox="0 0 24 24">
                  <path strokeLinecap="round" strokeLinejoin="round" strokeWidth={2} d="M9 19v-6a2 2 0 00-2-2H5a2 2 0 00-2 2v6a2 2 0 002 2h2a2 2 0 002-2zm0 0V9a2 2 0 012-2h2a2 2 0 012 2v10m-6 0a2 2 0 002 2h2a2 2 0 002-2m0 0V5a2 2 0 012-2h2a2 2 0 012 2v14a2 2 0 01-2 2h-2a2 2 0 01-2-2z" />
                </svg>
                Sensitivity Analysis Parameters
              </h3>
              
              {/* Correlation-specific explanation */}
              {form.param === 'correlation' && (
                <div className="bg-blue-900/20 border border-blue-700/50 rounded-lg p-4 mb-4">
                  <div className="text-sm text-blue-300 font-medium mb-2 flex items-center">
                    <svg className="w-4 h-4 mr-2" fill="none" stroke="currentColor" viewBox="0 0 24 24">
                      <path strokeLinecap="round" strokeLinejoin="round" strokeWidth={2} d="M13 16h-1v-4h-1m1-4h.01M21 12a9 9 0 11-18 0 9 9 0 0118 0z" />
                    </svg>
                    Correlation Delta Perturbation
                  </div>
                  <div className="text-xs text-blue-200 leading-relaxed">
                    When you perturb correlation for <strong>{form.asset}</strong>, you're shifting 
                    <strong> ALL correlations</strong> between this asset and every other asset by the specified delta. 
                    This preserves relative relationships while simulating how market stress affects correlation levels.
                  </div>
                </div>
              )}
              
              <div className="grid grid-cols-1 md:grid-cols-2 lg:grid-cols-4 gap-4">
                <div>
                  <label className="block text-zinc-300 text-sm font-medium mb-2">Parameter to Perturb</label>
                  <select 
                    name="param" 
                    className="w-full h-10 bg-zinc-600 border border-zinc-500 rounded px-3 py-2 text-zinc-100 focus:outline-none focus:ring-2 focus:ring-blue-500" 
                    value={form.param} 
                    onChange={handleChange}
                  >
                    <option value="volatility">Volatility</option>
                    <option value="weight">Weight</option>
                    <option value="correlation">Correlation</option>
                  </select>
                </div>
                
                <div>
                  <label className="block text-zinc-300 text-sm font-medium mb-2">Target Asset</label>
                  <select 
                    name="asset" 
                    className="w-full h-10 bg-zinc-600 border border-zinc-500 rounded px-3 py-2 text-zinc-100 focus:outline-none focus:ring-2 focus:ring-blue-500" 
                    value={form.asset} 
                    onChange={handleChange}
                  >
                    {form.portfolio.assets.map((asset: string, idx: number) => (
                      <option key={idx} value={asset}>{asset}</option>
                    ))}
                  </select>
                </div>
                
                <div>
                  <label className="block text-zinc-300 text-sm font-medium mb-2">
                    {form.param === 'correlation' ? 'Correlation Delta Min' : 'Range Min'}
                  </label>
                  <input
                    type="number"
                    className="w-full h-10 bg-zinc-600 border border-zinc-500 rounded px-3 py-2 text-zinc-100 focus:outline-none focus:ring-2 focus:ring-blue-500"
                    value={form.range[0]}
                    onChange={e => handleRangeChange(0, e.target.value)}
                    min={form.param === 'correlation' ? -0.5 : undefined}
                    max={form.param === 'correlation' ? 0.5 : undefined}
                    step={form.param === 'correlation' ? 0.0001 : undefined}
                    required
                  />
                  {form.param === 'correlation' && correlationValidity && correlationValidity.invalid_min > 0 && (
                    <div className="text-xs text-red-500 mt-1">{correlationValidity.invalid_min} step(s) on this end will result in invalid correlation matrices. Please increase this value.</div>
                  )}
                  {form.param === 'correlation' && (
                    <div className="text-xs text-zinc-400 mt-1">Delta range: -0.5 to +0.5 (shifts existing correlations)</div>
                  )}
                </div>
                
                <div>
                  <label className="block text-zinc-300 text-sm font-medium mb-2">
                    {form.param === 'correlation' ? 'Correlation Delta Max' : 'Range Max'}
                  </label>
                  <input
                    type="number"
                    className="w-full h-10 bg-zinc-600 border border-zinc-500 rounded px-3 py-2 text-zinc-100 focus:outline-none focus:ring-2 focus:ring-blue-500"
                    value={form.range[1]}
                    onChange={e => handleRangeChange(1, e.target.value)}
                    min={form.param === 'correlation' ? -0.5 : undefined}
                    max={form.param === 'correlation' ? 0.5 : undefined}
                    step={form.param === 'correlation' ? 0.0001 : undefined}
                    required
                  />
                  {form.param === 'correlation' && correlationValidity && correlationValidity.invalid_max > 0 && (
                    <div className="text-xs text-red-500 mt-1">{correlationValidity.invalid_max} step(s) on this end will result in invalid correlation matrices. Please decrease this value.</div>
                  )}
                  {form.param === 'correlation' ? (
                    <div className="text-xs text-zinc-400 mt-1">Delta range: -0.5 to +0.5 (shifts existing correlations)</div>
                  ) : null}
                </div>
              </div>
              
              <div className="mt-4">
                <label className="block text-zinc-300 text-sm font-medium mb-2">Number of Steps</label>
                <input
                  name="steps"
                  type="number"
                  min="2"
                  max="20"
                  className="w-full bg-zinc-600 border border-zinc-500 rounded px-3 py-2 text-zinc-100 focus:outline-none focus:ring-2 focus:ring-blue-500"
                  value={form.steps}
                  onChange={handleChange}
                  required
                />
                <p className="text-xs text-zinc-400 mt-1">Number of points to test in the range (2-20)</p>
              </div>
              
              {/* Additional correlation context */}
              {form.param === 'correlation' && (
                <></>
              )}
              
              {form.param === 'correlation' && correlationValidity && correlationValidity.error && (
                <div className="text-xs text-red-500 mt-1">Error: {correlationValidity.error}</div>
              )}
            </div>

            {/* Action Buttons */}
            <div className="flex justify-end gap-3 pt-4 border-t border-zinc-700">
              <button
                type="button"
                className="px-6 py-2 bg-zinc-700 text-zinc-300 rounded-lg hover:bg-zinc-600 transition-colors font-medium"
                onClick={onClose}
              >
                Cancel
              </button>
              <button
                type="submit"
                className="px-6 py-2 bg-blue-600 text-white rounded-lg hover:bg-blue-700 transition-colors font-medium flex items-center"
                disabled={isSaveDisabled}
              >
                <svg className="w-4 h-4 mr-2" fill="none" stroke="currentColor" viewBox="0 0 24 24">
                  <path strokeLinecap="round" strokeLinejoin="round" strokeWidth={2} d="M5 13l4 4L19 7" />
                </svg>
                Save Configuration
              </button>
            </div>
            {/* {showCorrelationWarning && correlationValidity && (
              <div className="text-xs text-red-500 mt-2">
                {correlationValidity.invalid_min > 0 && (
                  <div>{correlationValidity.invalid_min} step(s) at the minimum would result in invalid correlation matrices.</div>
                )}
                {correlationValidity.invalid_max > 0 && (
                  <div>{correlationValidity.invalid_max} step(s) at the maximum would result in invalid correlation matrices.</div>
                )}
              </div>
            )} */}
          </form>
        </div>
      </div>
    ) : null;
  }

  // Main render - wraps entire app in DndContext for drag-and-drop
  return (
    <DndContext onDragStart={handleDragStart} onDragEnd={handleDragEnd}>
      {/* Monitor each open project for external deletion */}
      {openProjects.map(project => (
        <ProjectDeletionMonitor
          key={project.id}
          projectId={project.id}
          projectName={project.name}
          onDeleted={() => {
            console.log(`Auto-closing deleted project: ${project.name}`);
            // Show notification
            setDeletedProjectNotification(`Project "${project.name}" was deleted from the file system and has been closed.`);
            // Close the project
            closeProject(project.id);
            // Refresh project list
            setProjectRefreshTrigger(prev => prev + 1);
            // Clear notification after 5 seconds
            setTimeout(() => setDeletedProjectNotification(null), 5000);
          }}
        />
      ))}
      <div className="h-screen w-screen flex flex-col relative overflow-hidden" onClick={handleCloseContextMenu}>
        {/* Notification for deleted projects */}
        {deletedProjectNotification && (
          <div className="fixed top-4 left-1/2 transform -translate-x-1/2 z-50 bg-red-600 text-white px-6 py-3 rounded-lg shadow-lg flex items-center space-x-3">
            <svg className="w-5 h-5" fill="none" stroke="currentColor" viewBox="0 0 24 24">
              <path strokeLinecap="round" strokeLinejoin="round" strokeWidth={2} d="M12 9v2m0 4h.01m-6.938 4h13.856c1.54 0 2.502-1.667 1.732-3L13.732 4c-.77-1.333-2.694-1.333-3.464 0L3.34 16c-.77 1.333.192 3 1.732 3z" />
            </svg>
            <span>{deletedProjectNotification}</span>
            <button 
              onClick={() => setDeletedProjectNotification(null)}
              className="ml-4 text-white hover:text-gray-200"
            >
              ×
            </button>
          </div>
        )}
        <LayoutToggles
          showNoira={showNoira}
          setShowNoira={setShowNoira}
          showBlockBar={showBlockBar}
          setShowBlockBar={setShowBlockBar}
          showFileManager={showFileManager}
          setShowFileManager={setShowFileManager}
        />
        <div className={`flex ${showBlockBar ? 'flex-1 min-h-0' : 'h-full'} relative`}>
          {/* File Manager */}
          <SubtleResizableBorder direction="left" show={showFileManager} min={200} max={400} initial={280}>
            <ProjectExplorerPanel
              onOpenProject={handleOpenProject}
              onCloseProject={closeProject}
              onOpenTestRun={handleOpenTestRun}
              onCloseTestRun={handleCloseTestRun}
              openProjects={openProjects}
              currentProjectId={currentProjectId}
              refreshTrigger={projectRefreshTrigger}
            />
          </SubtleResizableBorder>
          {/* Main Page */}
          <div className="flex-1 min-w-0 relative" style={{ minWidth: minMain }}>
            <ProjectTabs
              openProjects={openProjects}
              currentProjectId={currentProjectId}
              setCurrentProjectId={setCurrentProjectId}
              closeProject={closeProject}
            />
            {/* Results tabs bar and content */}
            <ResultsTabsBar projectId={currentProjectId} />
            {/* Show either results or main page */}
            {currentResultsTab[currentProjectId] && resultsTabs[currentProjectId]?.length > 0 ? (
              <ResultsTabContent projectId={currentProjectId} />
            ) : openProjects.length > 0 ? (
              <MainPage
              onEditRequest={handleEditRequest}
              showRunButton={hasAnyBlock(currentProjectId)}
              onRunModel={handleRunModel}
              isSelected={isBlockSelected}
              onSelect={handleBlockSelect}
              onDeselect={handleBlockDeselect}
              currentProjectId={currentProjectId}
              projectBlockPositions={projectBlockPositions}
              projectBlockModes={projectBlockModes}
              openProjects={openProjects}
              projectBlocks={projectBlocks}
              projectBlockParams={projectBlockParams}
              blockMoveCount={blockMoveCount}
              resultsTabs={resultsTabs}
              currentResultsTab={currentResultsTab}
              setProjectBlockPositions={setProjectBlockPositions}
              setBlockMoveCount={setBlockMoveCount}
              triggerProjectAutosave={triggerProjectAutosave}
            />
            ) : (
              <div className="h-full w-full bg-zinc-800 text-zinc-100 flex flex-col items-center justify-center border-2 border-dashed border-zinc-700 relative">
                <div className="text-2xl font-bold mb-2">Select a project to get started</div>
                <div className="text-zinc-400">Create or open an existing project from the left panel.</div>
              </div>
            )}
          </div>
          {/* Noira Panel */}
          <SubtleResizableBorder
            direction="right"
            show={showNoira}
            min={minNoira}
            max={480}
            initial={320}
            onResize={setNoiraWidth}
          >
            <div style={{ width: noiraWidth, minWidth: minNoira, maxWidth: 480, height: '100%' }}>
              <NoiraPanel />
            </div>
          </SubtleResizableBorder>
        </div>
        {/* Block Bar at the bottom */}
        <SubtleResizableBorder direction="bottom" show={showBlockBar} min={48} max={160} initial={64}>
          <div className="h-full border-t border-zinc-800">
            <BlockBar 
              mode={mode} 
              setMode={setMode} 
              currentProjectId={currentProjectId}
              isBlockTypePlaced={isBlockTypePlaced}
            />
          </div>
        </SubtleResizableBorder>
        <DragOverlay>
          {activeId ? (
            <SensitivityTestBlock 
              isDragging 
              mode={
                activeId === 'blockbar-classical' || activeId === 'main-classical' ? 'classical' :
                activeId === 'blockbar-hybrid' || activeId === 'main-hybrid' ? 'hybrid' :
                activeId === 'blockbar-quantum' || activeId === 'main-quantum' ? 'quantum' :
                'classical'
              }
            />
          ) : null}
        </DragOverlay>
        {contextMenu && (
          <ContextMenu x={contextMenu.x} y={contextMenu.y} onEdit={handleEdit} onDelete={handleBlockDelete} onClose={handleCloseContextMenu} />
        )}
        {showModal && <FloatingModal onClose={handleModalClose} blockMode={projectBlockModes[currentProjectId] || mode} />}
        {showNewProjectModal && (
          <div className="fixed inset-0 z-50 flex items-center justify-center bg-black bg-opacity-40">
            <div className="bg-white rounded-lg shadow-lg p-8 min-w-[320px] min-h-[120px] relative">
              <button
                className="absolute top-2 right-2 text-zinc-500 hover:text-zinc-800 text-xl font-bold"
                onClick={() => setShowNewProjectModal(false)}
              >
                ×
              </button>
              <div className="text-lg font-bold mb-4 text-zinc-800">Create New Project</div>
              <form className="space-y-4" onSubmit={e => { e.preventDefault(); handleCreateProject(); }}>
                <input
                  className="w-full border border-zinc-300 rounded px-3 py-2 outline-none focus:border-blue-500"
                  placeholder="Project Name"
                  value={newProjectName}
                  onChange={e => setNewProjectName(e.target.value)}
                  autoFocus
                />
                <div className="flex justify-end gap-2">
                  <button
                    type="button"
                    className="px-4 py-2 rounded bg-zinc-200 text-zinc-700 hover:bg-zinc-300"
                    onClick={() => setShowNewProjectModal(false)}
                  >
                    Cancel
                  </button>
                  <button
                    type="submit"
                    className="px-4 py-2 rounded bg-green-600 text-white font-bold hover:bg-green-700"
                    disabled={!newProjectName.trim()}
                  >
                    Create
                  </button>
                </div>
              </form>
            </div>
          </div>
        )}
        {projectFolderMenu && (
          <div
            style={{ position: 'fixed', left: projectFolderMenu.x, top: projectFolderMenu.y, zIndex: 1000 }}
            className="bg-white rounded shadow border border-zinc-200 min-w-[140px]"
            onClick={() => setProjectFolderMenu(null)}
          >
            <button
              className="w-full text-left px-4 py-2 hover:bg-red-100 text-red-700"
              onClick={e => { e.stopPropagation(); setProjectToDelete(projectFolderMenu.project); setProjectFolderMenu(null); }}
            >
              Delete Project
            </button>
          </div>
        )}
        {projectToDelete && (
          <div className="fixed inset-0 z-50 flex items-center justify-center bg-black bg-opacity-40">
            <div className="bg-white rounded-lg shadow-lg p-8 min-w-[320px] min-h-[120px] relative">
              <button
                className="absolute top-2 right-2 text-zinc-500 hover:text-zinc-800 text-xl font-bold"
                onClick={() => setProjectToDelete(null)}
              >
                ×
              </button>
              <div className="text-lg font-bold mb-4 text-zinc-800">Delete Project</div>
              <div className="mb-4 text-zinc-700">Are you sure you want to delete <span className="font-bold">{projectToDelete.name}</span>? This action cannot be undone.</div>
              <div className="flex justify-end gap-2">
                <button
                  type="button"
                  className="px-4 py-2 rounded bg-zinc-200 text-zinc-700 hover:bg-zinc-300"
                  onClick={() => setProjectToDelete(null)}
                >
                  Cancel
                </button>
                <button
                  type="button"
                  className="px-4 py-2 rounded bg-red-600 text-white font-bold hover:bg-red-700"
                  onClick={handleDeleteProjectConfirm}
                >
                  Delete
                </button>
              </div>
            </div>
          </div>
        )}
        {showBlockEditModal && (
          <BlockEditModal
            open={showBlockEditModal}
            onClose={() => {
              setShowBlockEditModal(false);
              setEditingBlockType(null);
            }}
            params={projectBlockParams[currentProjectId]?.[editingBlockType || projectBlockModes[currentProjectId] || mode]}
            onSave={params => {
              const blockType = editingBlockType || projectBlockModes[currentProjectId] || mode;
              setProjectBlockParams(prev => ({
                ...prev,
                [currentProjectId]: {
                  ...(prev[currentProjectId] || {}),
                  [blockType]: params
                }
              }));
              
              // Trigger autosave after parameter changes with UPDATED parameters
              const currentProject = openProjects.find(p => p.id === currentProjectId);
              if (currentProject) {
                // Create updated projectBlockParams with the new parameters
                const updatedProjectBlockParams = {
                  ...projectBlockParams,
                  [currentProjectId]: {
                    ...(projectBlockParams[currentProjectId] || {}),
                    [blockType]: params
                  }
                };
                
                triggerProjectAutosave(
                  currentProjectId,
                  currentProject.name,
                  projectBlocks[currentProjectId] || new Set(),
                  projectBlockPositions,
                  projectBlockModes,
                  updatedProjectBlockParams, // Use the updated parameters
                  blockMoveCount,
                  resultsTabs,
                  currentResultsTab
                );
              }
              setEditingBlockType(null);
            }}
          />
        )}
        {isRunningModel && (
          <div className="w-full h-1 bg-gradient-to-r from-blue-400 via-green-400 to-teal-400 animate-pulse absolute top-0 left-0 z-50" />
        )}
        {/* {showCorrelationWarning && correlationValidity && (
          <div className="text-xs text-red-500 mt-2">
            {correlationValidity.invalid_min > 0 && (
              <div>{correlationValidity.invalid_min} step(s) at the minimum would result in invalid correlation matrices.</div>
            )}
            {correlationValidity.invalid_max > 0 && (
              <div>{correlationValidity.invalid_max} step(s) at the maximum would result in invalid correlation matrices.</div>
            )}
          </div>
        )} */}
      </div>
    </DndContext>
  );
}

declare global {
  interface Window {
    electronAPI?: {
      chooseFolder: () => Promise<string | null>;
      readDir: (dirPath: string) => Promise<Array<{ name: string; type: 'file' | 'folder' }>>;
    };
  }
}

export default App;<|MERGE_RESOLUTION|>--- conflicted
+++ resolved
@@ -2398,11 +2398,7 @@
     }
 
     const [showRangeWarning, setShowRangeWarning] = useState(false);
-<<<<<<< HEAD
-    // TODO: add a warning if the range is too large
-=======
     const [showCorrelationWarning, setShowCorrelationWarning] = useState(false);
->>>>>>> 02750cb0
 
     function handleSave(e: React.FormEvent) {
       e.preventDefault();
