--- conflicted
+++ resolved
@@ -1308,8 +1308,6 @@
       // Add results tab IMMEDIATELY (graph displays right away)
       addResultsTab(currentProjectId, { ...data, testType: blockMode });
       
-<<<<<<< HEAD
-=======
       // Trigger project autosave after successful test run
       triggerProjectAutosave(
         currentProjectId,
@@ -1326,7 +1324,6 @@
       // Backend will handle all Noira messages through display history
       // NoiraPanel will poll for updates automatically
       
->>>>>>> 506a1e99
       setIsRunningModel(false);
     } catch (err) {
       setIsRunningModel(false);
