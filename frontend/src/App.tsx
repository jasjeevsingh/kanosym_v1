import React, { useState, useRef, useEffect } from 'react';
import {
  DndContext,
  useDraggable,
  useDroppable,
  DragOverlay,
} from '@dnd-kit/core';
import type { DragEndEvent, DragStartEvent } from '@dnd-kit/core';
import PortfolioInput from './PortfolioInput';
import PerturbControls from './PerturbControls';
import ResultsChart from './ResultsChart';
import NoiraPanel from './NoiraPanel';

// Block color scheme by mode (move to top-level scope)
const blockModeStyles = {
  classical: 'bg-zinc-800 text-white border-zinc-600',
  hybrid: 'bg-purple-700 text-white border-purple-400',
  quantum: 'bg-blue-700 text-white border-blue-400',
};

function FileExplorer({ files, selected, onSelect, onChooseFolder, currentPath, onKsmDoubleClick, projects, onBack, onShowNewProject, onProjectFolderContextMenu }: { files: FileNode[]; selected: string | null; onSelect: (id: string) => void; onChooseFolder: () => void; currentPath: string | null; onKsmDoubleClick: (projectId: string) => void; projects: { id: string; name: string }[]; onBack: () => void; onShowNewProject: () => void; onProjectFolderContextMenu?: (project: { id: string; name: string }, e: React.MouseEvent) => void }) {
  return (
    <div className="h-full w-full bg-zinc-900 text-zinc-200 flex flex-col overflow-y-auto border-r border-zinc-800" style={{ fontFamily: 'Menlo, Monaco, Courier New, monospace', fontSize: 13 }}>
      <div className="flex items-center justify-between px-4 pt-4">
        <span className="font-bold text-xs tracking-widest text-zinc-400" style={{ letterSpacing: 1 }}>EXPLORER</span>
        <button
          className="text-xs bg-blue-600 hover:bg-blue-700 text-white px-2 py-1 rounded ml-2"
          onClick={onChooseFolder}
        >
          Choose Folder
        </button>
      </div>
      {currentPath && (
        <div className="flex items-center px-4 mt-2 mb-1">
          <button
            className="mr-2 text-zinc-400 hover:text-blue-500 text-lg font-bold"
            title="Back"
            onClick={onBack}
          >
            ←
          </button>
          <span className="text-xs text-zinc-400 break-all">{currentPath}</span>
        </div>
      )}
      <div className="flex-1 overflow-y-auto px-2 pb-2 flex flex-col">
        {/* Folder contents (if any) */}
        {files.length > 0 && currentPath && (
          <FileTree nodes={files} selected={selected} onSelect={onSelect} onKsmDoubleClick={onKsmDoubleClick} projects={projects} onProjectFolderContextMenu={onProjectFolderContextMenu} />
        )}
        {/* Projects heading and plus button */}
        <div className="flex items-center mt-2 mb-1">
          <span className="text-xs font-bold text-zinc-400 tracking-widest">PROJECTS</span>
          <button
            className="ml-auto text-xs bg-green-600 hover:bg-green-700 text-white px-2 py-1 rounded flex items-center"
            title="New Project"
            onClick={onShowNewProject}
          >
            <span className="text-lg font-bold">+</span>
          </button>
        </div>
        {/* Projects list (when not in a folder, or always show) */}
        {!currentPath && (
          <FileTree nodes={files} selected={selected} onSelect={onSelect} onKsmDoubleClick={onKsmDoubleClick} projects={projects} onProjectFolderContextMenu={onProjectFolderContextMenu} />
        )}
      </div>
    </div>
  );
}

// File/folder node type
interface FileNode {
  id: string;
  name: string;
  type: 'file' | 'folder';
  children?: FileNode[];
}

function FileTree({ nodes, selected, onSelect, onKsmDoubleClick, projects, level = 0, onProjectFolderContextMenu }: { nodes: FileNode[]; selected: string | null; onSelect: (id: string) => void; onKsmDoubleClick: (projectId: string) => void; projects: { id: string; name: string }[]; level?: number; onProjectFolderContextMenu?: (project: { id: string; name: string }, e: React.MouseEvent) => void }) {
  const [openFolders, setOpenFolders] = useState<Record<string, boolean>>({});

  function toggleFolder(id: string) {
    setOpenFolders(prev => ({ ...prev, [id]: !prev[id] }));
  }

  return (
    <ul className="pl-0">
      {nodes.map(node => {
        // Is this a project folder?
        const project = projects.find(p => node.name === p.name && node.type === 'folder');
        return (
          <li key={node.id} className="mb-0.5">
            {node.type === 'folder' ? (
              <div
                className={`flex items-center cursor-pointer select-none rounded px-1 py-0.5 hover:bg-zinc-800 ${level === 0 ? 'font-semibold' : ''}`}
                style={{ paddingLeft: `${level * 16 + 4}px`, minHeight: 22 }}
                onClick={() => toggleFolder(node.id)}
                onContextMenu={project ? (e => { e.preventDefault(); onProjectFolderContextMenu && onProjectFolderContextMenu(project, e); }) : undefined}
              >
                <span className="mr-1 text-xs" style={{ width: 14, display: 'inline-block', textAlign: 'center' }}>{openFolders[node.id] ? '▼' : '▶'}</span>
                <span className="mr-1" style={{ width: 16, display: 'inline-block', textAlign: 'center' }}>
                  {openFolders[node.id] ? (
                    <svg width="16" height="16" viewBox="0 0 16 16" fill="none" xmlns="http://www.w3.org/2000/svg"><path d="M2 13V3.5A1.5 1.5 0 0 1 3.5 2h3.379a1.5 1.5 0 0 1 1.06.44l.621.62A1.5 1.5 0 0 0 9.62 3.5H13.5A1.5 1.5 0 0 1 15 5v8a1 1 0 0 1-1 1H3a1 1 0 0 1-1-1Z" fill="#FFD700" stroke="#B8860B"/></svg>
                  ) : (
                    <svg width="16" height="16" viewBox="0 0 16 16" fill="none" xmlns="http://www.w3.org/2000/svg"><path d="M2 13V3.5A1.5 1.5 0 0 1 3.5 2h3.379a1.5 1.5 0 0 1 1.06.44l.621.62A1.5 1.5 0 0 0 9.62 3.5H13.5A1.5 1.5 0 0 1 15 5v8a1 1 0 0 1-1 1H3a1 1 0 0 1-1-1Z" fill="#F4E2B6" stroke="#B8860B"/></svg>
                  )}
                </span>
                <span className="flex-1 overflow-hidden whitespace-nowrap text-ellipsis">{node.name}</span>
              </div>
            ) : (
              <div
                className={`flex items-center pl-7 cursor-pointer rounded px-1 py-0.5 ${selected === node.id ? 'bg-blue-600 text-white' : 'hover:bg-zinc-800'} transition`}
                style={{ paddingLeft: `${level * 16 + 28}px`, minHeight: 22 }}
                onClick={() => onSelect(node.id)}
                onDoubleClick={() => {
                  if (node.name.endsWith('.ksm')) {
                    const projectName = node.name.replace(/\.ksm$/, '');
                    const project = projects.find((p: { id: string; name: string }) => p.name === projectName);
                    if (project) onKsmDoubleClick(project.id);
                  }
                }}
              >
                <span className="mr-1" style={{ width: 16, display: 'inline-block', textAlign: 'center' }}>
                  <svg width="16" height="16" viewBox="0 0 16 16" fill="none" xmlns="http://www.w3.org/2000/svg"><rect x="2" y="2" width="12" height="12" rx="2" fill="#B0BEC5" stroke="#607D8B"/></svg>
                </span>
                <span className="flex-1 overflow-hidden whitespace-nowrap text-ellipsis">{node.name}</span>
              </div>
            )}
            {node.type === 'folder' && openFolders[node.id] && node.children && (
              <FileTree nodes={node.children} selected={selected} onSelect={onSelect} onKsmDoubleClick={onKsmDoubleClick} projects={projects} level={level + 1} onProjectFolderContextMenu={onProjectFolderContextMenu} />
            )}
          </li>
        );
      })}
    </ul>
  );
}

function ProjectsSidebar({ projects, openProject, currentProjectId }: { projects: { id: string; name: string }[]; openProject: (id: string) => void; currentProjectId: string }) {
  return (
    <div className="mb-4">
      <div className="text-xs font-bold text-zinc-400 px-2 mb-1 tracking-widest">PROJECTS</div>
      <ul>
        {projects.map(p => (
          <li key={p.id}>
            <button
              className={`w-full text-left px-3 py-1 rounded text-sm ${currentProjectId === p.id ? 'bg-blue-600 text-white' : 'hover:bg-zinc-800 text-zinc-200'}`}
              onClick={() => openProject(p.id)}
            >
              {p.name}
            </button>
          </li>
        ))}
      </ul>
    </div>
  );
}

function ProjectTabs({ openProjects, currentProjectId, setCurrentProjectId, closeProject }: { openProjects: { id: string; name: string }[]; currentProjectId: string; setCurrentProjectId: (id: string) => void; closeProject: (id: string) => void }) {
  return (
    <div className="flex items-end border-b border-zinc-800 bg-zinc-900 px-2" style={{ minHeight: 36 }}>
      {openProjects.map(p => (
        <div key={p.id} className={`flex items-center mr-2 ${currentProjectId === p.id ? 'border-b-2 border-blue-500' : ''}`}> 
          <button
            className={`px-3 py-1 rounded-t text-sm font-medium ${currentProjectId === p.id ? 'bg-zinc-800 text-blue-500' : 'bg-zinc-900 text-zinc-300 hover:bg-zinc-800'}`}
            onClick={() => setCurrentProjectId(p.id)}
          >
            {p.name}
          </button>
          <button
            className="ml-1 text-xs text-zinc-400 hover:text-red-500"
            onClick={() => closeProject(p.id)}
            title="Close project"
          >
            ×
          </button>
        </div>
      ))}
    </div>
  );
}

function ResizableSidebar({ children, min = 160, max = 400, initial = 224 }: { children: React.ReactNode; min?: number; max?: number; initial?: number }) {
  const [width, setWidth] = useState(initial);
  const dragging = useRef(false);

  function onMouseDown(e: React.MouseEvent) {
    dragging.current = true;
    document.body.style.cursor = 'col-resize';
  }
  function onMouseMove(e: MouseEvent) {
    if (dragging.current) {
      setWidth(w => Math.max(min, Math.min(max, e.clientX)));
    }
  }
  function onMouseUp() {
    dragging.current = false;
    document.body.style.cursor = '';
  }
  React.useEffect(() => {
    window.addEventListener('mousemove', onMouseMove);
    window.addEventListener('mouseup', onMouseUp);
    return () => {
      window.removeEventListener('mousemove', onMouseMove);
      window.removeEventListener('mouseup', onMouseUp);
    };
  }, []);
  return (
    <div style={{ width, minWidth: min, maxWidth: max }} className="relative h-full flex-shrink-0">
      {children}
      <div
        className="absolute top-0 right-0 w-1 h-full cursor-col-resize z-10 bg-zinc-800 hover:bg-blue-500 transition"
        onMouseDown={onMouseDown}
        style={{ userSelect: 'none' }}
      />
    </div>
  );
}

function SensitivityTestBlock({ isDragging = false, onContextMenu, mode = 'classical' }: { isDragging?: boolean; onContextMenu?: (e: React.MouseEvent) => void; mode?: 'classical' | 'hybrid' | 'quantum' }) {
  return (
    <div
      style={{
        resize: 'none',
        width: 'fit-content',
        minWidth: '190px',
        maxWidth: '190px',
        padding: '6px 12px',
        fontSize: '14px',
        whiteSpace: 'nowrap',
      }}
      className={`rounded shadow mr-2 cursor-pointer transition select-none border-2 ${blockModeStyles[mode]} ${isDragging ? 'opacity-50' : ''}`}
      onContextMenu={onContextMenu}
    >
      Portfolio Sensitivity Test
    </div>
  );
}

function DraggableBlock({ id, onContextMenu, mode = 'classical' }: { id: string; onContextMenu?: (e: React.MouseEvent) => void; mode?: 'classical' | 'hybrid' | 'quantum' }) {
  const { attributes, listeners, setNodeRef, isDragging } = useDraggable({ id });
  return (
    <div ref={setNodeRef} {...listeners} {...attributes}>
      <SensitivityTestBlock isDragging={isDragging} onContextMenu={onContextMenu} mode={mode} />
    </div>
  );
}

function MainPage({ hasBlock, blockPosition, onEditRequest, showRunButton, onRunModel, isSelected, onSelect, onBlockDrag, onBlockDragEnd, onDeselect, blockMode, currentProjectId, isBlockTypePlaced, projectBlockPositions, projectBlockModes }: {
  hasBlock: boolean;
  blockPosition: { x: number; y: number } | null;
  onEditRequest: (e: React.MouseEvent, blockType?: 'classical' | 'hybrid' | 'quantum') => void;
  showRunButton?: boolean;
  onRunModel?: () => void;
  isSelected: boolean;
  onSelect: () => void;
  onBlockDrag: (dx: number, dy: number) => void;
  onBlockDragEnd: () => void;
  onDeselect: () => void;
  blockMode: 'classical' | 'hybrid' | 'quantum';
  currentProjectId: string;
  isBlockTypePlaced: (projectId: string, blockType: 'classical' | 'hybrid' | 'quantum') => boolean;
  projectBlockPositions: { [projectId: string]: { [blockType: string]: { x: number; y: number } } };
  projectBlockModes: { [projectId: string]: 'classical' | 'hybrid' | 'quantum' };
}) {
  // Add CSS for hiding scrollbars
  useEffect(() => {
    const style = document.createElement('style');
    style.textContent = `
      .scrollbar-hide::-webkit-scrollbar {
        display: none;
      }
      .scrollbar-hide {
        -ms-overflow-style: none;
        scrollbar-width: none;
      }
    `;
    document.head.appendChild(style);
    return () => {
      if (document.head.contains(style)) {
        document.head.removeChild(style);
      }
    };
  }, []);
  const { setNodeRef, isOver } = useDroppable({ id: 'center-dropzone' });
  const handleContextMenu = (e: React.MouseEvent, blockType: 'classical' | 'hybrid' | 'quantum') => {
    e.preventDefault();
    e.stopPropagation();
    onEditRequest(e, blockType);
  };
  
  // Track which block is selected
  const [selectedBlockType, setSelectedBlockType] = useState<'classical' | 'hybrid' | 'quantum' | null>(null);

  // Get all placed blocks for this project
  const placedBlocks = projectBlockPositions[currentProjectId] || {};
  const hasAnyBlocks = Object.keys(placedBlocks).length > 0;
  // Drag logic for block
  const [dragging, setDragging] = useState(false);
  const dragStart = useRef<{ x: number; y: number } | null>(null);
  function handleMouseDown(e: React.MouseEvent) {
    console.log('handleMouseDown called, isSelected:', isSelected);
    if (!isSelected) return;
    console.log('Starting drag');
    setDragging(true);
    dragStart.current = { x: e.clientX, y: e.clientY };
    e.stopPropagation();
  }

  // might not being used, commenting out for now
  function handleMouseMove(e: MouseEvent) {
    // if (dragging && dragStart.current && blockPosition) {
    //   const dx = e.clientX - dragStart.current.x;
    //   const dy = e.clientY - dragStart.current.y;
    //   onBlockDrag(dx, dy);
    //   dragStart.current = { x: e.clientX, y: e.clientY };
    // }
  }
  function handleMouseUp() {
    if (dragging) {
      setDragging(false);
      onBlockDragEnd();
    }
  }
  useEffect(() => {
    if (dragging) {
      window.addEventListener('mousemove', handleMouseMove);
      window.addEventListener('mouseup', handleMouseUp);
    } else {
      window.removeEventListener('mousemove', handleMouseMove);
      window.removeEventListener('mouseup', handleMouseUp);
    }
    return () => {
      window.removeEventListener('mousemove', handleMouseMove);
      window.removeEventListener('mouseup', handleMouseUp);
    };
  }, [dragging]);

  return (
    <div
      id="kanosym-mbe"
      ref={setNodeRef}
      className={`h-full w-full text-zinc-100 flex flex-col min-h-0 min-w-0 border-2 border-dashed transition relative ${isOver ? 'border-blue-400' : 'border-zinc-700'}`}
      style={{
        position: 'relative',
        backgroundColor: '#27272a',
        backgroundSize: '20px 20px',
      }}
      onClick={onDeselect}
    >

<div 
id="kanosym-mbe-dropzone" 
className={`flex-1 relative ${hasAnyBlocks ? 'overflow-auto' : 'overflow-hidden'} scrollbar-hide`} 
style={{ 
  scrollbarWidth: 'none', 
  msOverflowStyle: 'none' 
}}
>
<div 
  className="relative"
  style={{
    width: hasAnyBlocks ? '2000px' : '100%',
    height: hasAnyBlocks ? '2000px' : '100%',
    backgroundImage: 'radial-gradient(rgba(255,255,255,0.08) 1px, transparent 1px)',
    backgroundSize: '20px 20px',
  }}
>
  {hasAnyBlocks ? (
    Object.entries(placedBlocks).map(([blockType, position]) => (
      <div
        key={blockType}
        style={{ 
          position: 'absolute', 
          left: position.x, 
          top: position.y, 
          cursor: isSelected && selectedBlockType === blockType ? 'grab' : 'pointer', 
          zIndex: 10 
        }}
        onClick={e => { 
          e.stopPropagation(); 
          setSelectedBlockType(blockType as 'classical' | 'hybrid' | 'quantum');
          onSelect(); 
        }}
        onMouseDown={isSelected && selectedBlockType === blockType ? handleMouseDown : undefined}
      >
        <div className={`transition border-2 rounded ${isSelected && selectedBlockType === blockType ? 'border-blue-500 shadow-lg' : 'border-transparent'}`}>
          <DraggableBlock 
            id={`main-${blockType}`} 
            onContextMenu={(e) => handleContextMenu(e, blockType as 'classical' | 'hybrid' | 'quantum')} 
            mode={blockType as 'classical' | 'hybrid' | 'quantum'} 
          />
        </div>
      </div>
    ))
  ) : (
    <div className="flex flex-col items-center justify-center h-full">
      <div className="text-3xl font-bold mb-4">Model Building Environment</div>
      <div className="text-zinc-400">(Drag the blocks here)</div>
    </div>
  )}
</div>
</div>

      {showRunButton && onRunModel && (
        <RunModelButton onClick={onRunModel} />
      )}
    </div>
  );
}

function BlockBar({ hasBlock, mode, setMode, currentProjectId, isBlockTypePlaced }: { 
  hasBlock: boolean; 
  mode: 'classical' | 'hybrid' | 'quantum'; 
  setMode: (m: 'classical' | 'hybrid' | 'quantum') => void;
  currentProjectId: string;
  isBlockTypePlaced: (projectId: string, blockType: 'classical' | 'hybrid' | 'quantum') => boolean;
}) {
  const { setNodeRef, isOver } = useDroppable({ id: 'blockbar-dropzone' });
  return (
    <div ref={setNodeRef} className={`w-full h-full bg-zinc-950 border-t border-zinc-800 flex items-center px-4 ${isOver ? 'bg-zinc-900' : ''}`}>      
      <div className="flex gap-2">
        {!isBlockTypePlaced(currentProjectId, mode) && (
          <DraggableBlock id={`blockbar-${mode}`} mode={mode} />
        )}
      </div>
      <div className="flex-1" />
      <div className="flex gap-2 items-center">
        <ModeToggle mode={mode} setMode={setMode} />
      </div>
    </div>
  );
}

function ModeToggle({ mode, setMode }: { mode: 'classical' | 'hybrid' | 'quantum'; setMode: (m: 'classical' | 'hybrid' | 'quantum') => void }) {
  return (
    <div className="flex rounded overflow-hidden border border-zinc-700">
      <button
        className={`px-3 py-1 text-xs font-bold transition ${mode === 'classical' ? 'bg-zinc-700 text-white' : 'bg-zinc-900 text-zinc-400 hover:bg-zinc-800'}`}
        onClick={() => setMode('classical')}
      >
        Classical
      </button>
      <button
        className={`px-3 py-1 text-xs font-bold transition ${mode === 'hybrid' ? 'bg-purple-700 text-white' : 'bg-zinc-900 text-purple-400 hover:bg-purple-800'}`}
        onClick={() => setMode('hybrid')}
      >
        Hybrid
      </button>
      <button
        className={`px-3 py-1 text-xs font-bold transition ${mode === 'quantum' ? 'bg-blue-700 text-white' : 'bg-zinc-900 text-blue-400 hover:bg-blue-800'}`}
        onClick={() => setMode('quantum')}
      >
        Quantum
      </button>
    </div>
  );
}

function ContextMenu({ x, y, onEdit, onDelete, onClose }: { x: number; y: number; onEdit: () => void; onDelete: () => void; onClose: () => void }) {
  // Position the menu, but keep it within the viewport
  const style: React.CSSProperties = {
    position: 'fixed',
    left: x,
    top: y,
    zIndex: 100,
    background: 'white',
    borderRadius: '0.375rem',
    boxShadow: '0 2px 8px rgba(0,0,0,0.15)',
    minWidth: 120,
    padding: '0.5rem 0',
  };
  return (
    <div style={style} onClick={onClose}>
      <button
        className="w-full text-left px-4 py-2 hover:bg-zinc-100 text-zinc-800"
        onClick={e => { e.stopPropagation(); onEdit(); }}
      >
        Edit
      </button>
      <button
        className="w-full text-left px-4 py-2 hover:bg-red-100 text-red-700"
        onClick={e => { e.stopPropagation(); onDelete(); }}
      >
        Delete
      </button>
    </div>
  );
}

function FloatingModal({ onClose, blockMode }: { onClose: () => void; blockMode: 'classical' | 'hybrid' | 'quantum' }) {
  const [asset, setAsset] = useState('');
  const [parameter, setParameter] = useState('volatility');
  const [rangeMin, setRangeMin] = useState('');
  const [rangeMax, setRangeMax] = useState('');
  const [steps, setSteps] = useState('');

  function handleSave(e: React.FormEvent) {
    e.preventDefault();
    // For now, just log the values
    console.log({ asset, parameter, rangeMin, rangeMax, steps });
    onClose();
  }

  const blockTypeLabel =
    blockMode === 'classical'
      ? 'Classical Portfolio Sensitivity Test'
      : blockMode === 'hybrid'
      ? 'Hybrid Portfolio Sensitivity Test'
      : 'Quantum Portfolio Sensitivity Test';

  return (
    <div className="fixed inset-0 z-50 flex items-center justify-center bg-black bg-opacity-40">
      <div className="bg-white rounded-lg shadow-lg p-8 min-w-[320px] min-h-[180px] relative">
        <button
          className="absolute top-2 right-2 text-zinc-500 hover:text-zinc-800 text-xl font-bold"
          onClick={onClose}
        >
          ×
        </button>
        <div className="text-lg font-bold mb-4 text-zinc-800">{blockTypeLabel}</div>
        <form className="space-y-4" onSubmit={handleSave}>
          <div>
            <label className="block text-zinc-700 text-sm mb-1">Asset Name</label>
            <input
              className="w-full border border-zinc-300 rounded px-2 py-1"
              value={asset}
              onChange={e => setAsset(e.target.value)}
              required
            />
          </div>
          <div>
            <label className="block text-zinc-700 text-sm mb-1">Parameter</label>
            <select
              className="w-full border border-zinc-300 rounded px-2 py-1"
              value={parameter}
              onChange={e => setParameter(e.target.value)}
            >
              <option value="volatility">Volatility</option>
              <option value="correlation">Correlation</option>
              <option value="weight">Weight</option>
            </select>
          </div>
          <div className="flex space-x-2">
            <div className="flex-1">
              <label className="block text-zinc-700 text-sm mb-1">Range Min</label>
              <input
                type="number"
                step="any"
                className="w-full border border-zinc-300 rounded px-2 py-1"
                value={rangeMin}
                onChange={e => setRangeMin(e.target.value)}
                required
              />
            </div>
            <div className="flex-1">
              <label className="block text-zinc-700 text-sm mb-1">Range Max</label>
              <input
                type="number"
                step="any"
                className="w-full border border-zinc-300 rounded px-2 py-1"
                value={rangeMax}
                onChange={e => setRangeMax(e.target.value)}
                required
              />
            </div>
          </div>
          <div>
            <label className="block text-zinc-700 text-sm mb-1">Steps</label>
            <input
              type="number"
              className="w-full border border-zinc-300 rounded px-2 py-1"
              value={steps}
              onChange={e => setSteps(e.target.value)}
              required
            />
          </div>
          <div className="flex justify-end">
            <button
              type="submit"
              className="bg-blue-600 text-white px-4 py-2 rounded hover:bg-blue-700 transition"
            >
              Save
            </button>
          </div>
        </form>
      </div>
    </div>
  );
}

function ToggleButton({ onClick, icon, position }: { onClick: () => void; icon: React.ReactNode; position: 'left' | 'right' }) {
  return (
    <button
      className={`absolute top-4 z-20 bg-zinc-800 hover:bg-zinc-700 text-zinc-400 border border-zinc-700 rounded w-6 h-6 flex items-center justify-center shadow ${position === 'left' ? 'left-0' : 'right-0'}`}
      style={{ transform: position === 'left' ? 'translateX(-50%)' : 'translateX(50%)' }}
      onClick={onClick}
    >
      {icon}
    </button>
  );
}

function ResizablePane({ children, min = 160, max = 400, initial = 224, onResize, show, onToggle, position, toggleIcon }: { children: React.ReactNode; min?: number; max?: number; initial?: number; onResize?: (w: number) => void; show: boolean; onToggle: () => void; position: 'left' | 'right'; toggleIcon: React.ReactNode }) {
  const [width, setWidth] = useState(initial);
  const dragging = useRef(false);

  function onMouseDown(e: React.MouseEvent) {
    dragging.current = true;
    document.body.style.cursor = 'col-resize';
  }
  function onMouseMove(e: MouseEvent) {
    if (dragging.current) {
      setWidth(w => {
        const newW = Math.max(min, Math.min(max, position === 'left' ? e.clientX : window.innerWidth - e.clientX));
        if (onResize) onResize(newW);
        return newW;
      });
    }
  }
  function onMouseUp() {
    dragging.current = false;
    document.body.style.cursor = '';
  }
  React.useEffect(() => {
    window.addEventListener('mousemove', onMouseMove);
    window.addEventListener('mouseup', onMouseUp);
    return () => {
      window.removeEventListener('mousemove', onMouseMove);
      window.removeEventListener('mouseup', onMouseUp);
    };
  }, []);
  if (!show) {
    return (
      <div className="relative h-full flex-shrink-0" style={{ width: 0, minWidth: 0, maxWidth: 0 }}>
        <ToggleButton onClick={onToggle} icon={toggleIcon} position={position} />
      </div>
    );
  }
  return (
    <div style={{ width, minWidth: min, maxWidth: max }} className="relative h-full flex-shrink-0">
      {children}
      <div
        className="absolute top-0 right-0 w-1 h-full cursor-col-resize z-10 bg-zinc-800 hover:bg-blue-500 transition"
        onMouseDown={onMouseDown}
        style={{ userSelect: 'none' }}
      />
      <ToggleButton onClick={onToggle} icon={toggleIcon} position={position} />
    </div>
  );
}

function LayoutToggles({ showExplorer, setShowExplorer, showNoira, setShowNoira, showBlockBar, setShowBlockBar }: { showExplorer: boolean; setShowExplorer: (v: boolean) => void; showNoira: boolean; setShowNoira: (v: boolean) => void; showBlockBar: boolean; setShowBlockBar: (v: boolean) => void; }) {
  return (
    <div className="absolute top-2 right-4 z-30 flex gap-2">
      <button
        className={`w-7 h-7 flex items-center justify-center rounded hover:bg-zinc-800 ${showExplorer ? 'bg-zinc-700' : ''}`}
        title="Toggle File Explorer"
        onClick={() => setShowExplorer(!showExplorer)}
      >
        <svg width="18" height="18" viewBox="0 0 16 16" fill="none"><rect x="2" y="2" width="4" height="12" rx="1" fill="#B0BEC5"/><rect x="7" y="2" width="7" height="12" rx="1" fill="#B0BEC5"/></svg>
      </button>
      <button
        className={`w-7 h-7 flex items-center justify-center rounded hover:bg-zinc-800 ${showNoira ? 'bg-zinc-700' : ''}`}
        title="Toggle Noira Panel"
        onClick={() => setShowNoira(!showNoira)}
      >
        <svg width="18" height="18" viewBox="0 0 16 16" fill="none"><rect x="2" y="2" width="7" height="12" rx="1" fill="#B0BEC5"/><rect x="11" y="2" width="3" height="12" rx="1" fill="#B0BEC5"/></svg>
      </button>
      <button
        className={`w-7 h-7 flex items-center justify-center rounded hover:bg-zinc-800 ${showBlockBar ? 'bg-zinc-700' : ''}`}
        title="Toggle Block Bar"
        onClick={() => setShowBlockBar(!showBlockBar)}
      >
        <svg width="18" height="18" viewBox="0 0 16 16" fill="none"><rect x="2" y="2" width="12" height="10" rx="1" fill="#B0BEC5"/><rect x="2" y="13" width="12" height="2" rx="1" fill="#B0BEC5"/></svg>
      </button>
    </div>
  );
}

function SubtleResizableBorder({ onResize, direction, children, show = true, min = 200, max = 480, initial = 224 }: { onResize?: (w: number) => void; direction: 'left' | 'right' | 'bottom'; children: React.ReactNode; show?: boolean; min?: number; max?: number; initial?: number }) {
  const [size, setSize] = useState(initial);
  const dragging = useRef(false);

  function onMouseDown(e: React.MouseEvent) {
    dragging.current = true;
    document.body.style.cursor = direction === 'bottom' ? 'row-resize' : 'col-resize';
  }
  function onMouseMove(e: MouseEvent) {
    if (dragging.current) {
      let newSize = size;
      if (direction === 'left') newSize = Math.max(min, Math.min(max, e.clientX));
      if (direction === 'right') newSize = Math.max(min, Math.min(max, window.innerWidth - e.clientX));
      if (direction === 'bottom') newSize = Math.max(min, Math.min(max, window.innerHeight - e.clientY));
      setSize(newSize);
      if (onResize) onResize(newSize);
    }
  }
  function onMouseUp() {
    dragging.current = false;
    document.body.style.cursor = '';
  }
  React.useEffect(() => {
    window.addEventListener('mousemove', onMouseMove);
    window.addEventListener('mouseup', onMouseUp);
    return () => {
      window.removeEventListener('mousemove', onMouseMove);
      window.removeEventListener('mouseup', onMouseUp);
    };
  }, [size]);
  if (!show) return null;
  let style: React.CSSProperties = {};
  if (direction === 'left' || direction === 'right') style.width = size;
  if (direction === 'bottom') style.height = size;
  return (
    <div style={style} className={`relative h-full ${direction === 'bottom' ? 'w-full' : ''} flex-shrink-0`}>
      {children}
      <div
        className={`absolute ${direction === 'left' ? 'top-0 right-0 w-1 h-full' : direction === 'right' ? 'top-0 left-0 w-1 h-full' : 'left-0 top-0 w-full h-1'} z-10 bg-zinc-800 hover:bg-blue-500 transition`}
        style={{ cursor: direction === 'bottom' ? 'row-resize' : 'col-resize', userSelect: 'none' }}
        onMouseDown={onMouseDown}
      />
    </div>
  );
}

function RunModelButton({ onClick }: { onClick?: () => void }) {
  return (
    <button
      className="absolute bottom-6 right-8 z-40 bg-green-600 hover:bg-green-700 text-white font-bold px-6 py-3 rounded shadow-lg transition"
      style={{ position: 'absolute', bottom: 75, right: 10 }}
      onClick={onClick}
    >
      Run
    </button>
  );
}

function App() {
  // blockLocation: 'blockbar' | 'main' | 'dragging'
  const [activeId, setActiveId] = useState<string | null>(null);
  const [showModal, setShowModal] = useState(false);
  const [contextMenu, setContextMenu] = useState<{ x: number; y: number; blockType?: 'classical' | 'hybrid' | 'quantum' } | null>(null);
  const [showExplorer, setShowExplorer] = useState(true);
  const [showNoira, setShowNoira] = useState(true);
  const [showBlockBar, setShowBlockBar] = useState(true);
  const [selectedBlockProject, setSelectedBlockProject] = useState<string | null>(null);
  const [blockMoveCount, setBlockMoveCount] = useState<{ [projectId: string]: number }>({});

  // Effect to recenter unmoved blocks when window resizes
  useEffect(() => {
    let resizeTimeout: NodeJS.Timeout;
    
    function handleResize() {
      clearTimeout(resizeTimeout);
      resizeTimeout = setTimeout(() => {
        const dropzoneElem = document.getElementById('kanosym-mbe-dropzone');
        if (!dropzoneElem) return;
        
        const dropzoneRect = dropzoneElem.getBoundingClientRect();
        const blockWidth = 203;
        const blockHeight = 50;
        
        setProjectBlockPositions(prev => {
          const newPositions = { ...prev };
          Object.keys(newPositions).forEach(projectId => {
            const position = newPositions[projectId];
            const moveCount = blockMoveCount[projectId] || 0;
            
            // Only recenter blocks that haven't been moved by the user (moveCount === 0)
            if (position && moveCount === 0) {
              console.log('Recentering block for project:', projectId, 'moveCount:', moveCount);
              // Fix: position should be an object with block types, not a single position
              const blockTypes = Object.keys(position);
              if (blockTypes.length > 0) {
                const blockType = blockTypes[0];
                newPositions[projectId] = {
                  ...position,
                  [blockType]: {
                    x: dropzoneRect.width / 2 - blockWidth / 2,
                    y: dropzoneRect.height / 2 - blockHeight / 2
                  }
                };
              }
            } else if (position) {
              console.log('Not recentering block for project:', projectId, 'moveCount:', moveCount);
            }
          });
          return newPositions;
        });
      }, 100); // Debounce resize events
    }

    window.addEventListener('resize', handleResize);
    return () => {
      window.removeEventListener('resize', handleResize);
      clearTimeout(resizeTimeout);
    };
  }, [blockMoveCount]);

  // Add mode state to App
  const [mode, setMode] = useState<'classical' | 'hybrid' | 'quantum'>('classical');
  // Store block mode per project
  const [projectBlockModes, setProjectBlockModes] = useState<{ [projectId: string]: 'classical' | 'hybrid' | 'quantum' }>({});

  // Add state for new project modal
  const [showNewProjectModal, setShowNewProjectModal] = useState(false);
  const [newProjectName, setNewProjectName] = useState('');

  // Add state for project delete dialog
  const [projectToDelete, setProjectToDelete] = useState<{ id: string; name: string } | null>(null);

  // Add resultsTabs state per project
  const [resultsTabs, setResultsTabs] = useState<{ [projectId: string]: Array<{ id: string; label: string; data: any }> }>({});
  const [currentResultsTab, setCurrentResultsTab] = useState<{ [projectId: string]: string | null }>({});

  // Add isRunningModel and projectBlockParams state (mock for now)
  const [isRunningModel, setIsRunningModel] = useState(false);
  const [projectBlockParams, setProjectBlockParams] = useState<{ [projectId: string]: any }>({});

  // In App, add state for mockProjects and mockFiles
  const [mockProjects, setMockProjects] = useState([
    { id: 'proj-1', name: 'Project Alpha' },
    { id: 'proj-2', name: 'Project Beta' },
    { id: 'proj-3', name: 'Project Gamma' },
  ]);
  const [mockFiles, setMockFiles] = useState<FileNode[]>([
    { id: 'folder-proj-1', name: 'Project Alpha', type: 'folder', children: [ { id: 'ksm-proj-1', name: 'Project Alpha.ksm', type: 'file' } ] },
    { id: 'folder-proj-2', name: 'Project Beta', type: 'folder', children: [ { id: 'ksm-proj-2', name: 'Project Beta.ksm', type: 'file' } ] },
    { id: 'folder-proj-3', name: 'Project Gamma', type: 'folder', children: [ { id: 'ksm-proj-3', name: 'Project Gamma.ksm', type: 'file' } ] },
  ]);
  const [selectedFile, setSelectedFile] = useState<string | null>(null);
  const [fsFiles, setFsFiles] = useState<FileNode[]>([]);
  const [fsPath, setFsPath] = useState<string | null>(null);

  // Project tab state
  const [openProjects, setOpenProjects] = useState([mockProjects[0]]);
  const [currentProjectId, setCurrentProjectId] = useState(mockProjects[0].id);
  // Per-project block state - change from single block to multiple block types
  const [projectBlocks, setProjectBlocks] = useState<{ [projectId: string]: Set<'classical' | 'hybrid' | 'quantum'> }>({ [mockProjects[0].id]: new Set() });
  const [projectBlockPositions, setProjectBlockPositions] = useState<{ [projectId: string]: { [blockType: string]: { x: number; y: number } } }>({});
  
  // Legacy function for backward compatibility - check if any block is placed
  function hasAnyBlock(projectId: string): boolean {
    return (projectBlocks[projectId]?.size || 0) > 0;
  }
  
  // Helper function to check if a specific block type is placed
  function isBlockTypePlaced(projectId: string, blockType: 'classical' | 'hybrid' | 'quantum'): boolean {
    return projectBlocks[projectId]?.has(blockType) || false;
  }
  
  // Helper function to add a block type to a project
  function addBlockTypeToProject(projectId: string, blockType: 'classical' | 'hybrid' | 'quantum') {
    setProjectBlocks(prev => ({
      ...prev,
      [projectId]: new Set([...(prev[projectId] || []), blockType])
    }));
  }
  
  // Helper function to remove a block type from a project
  function removeBlockTypeFromProject(projectId: string, blockType: 'classical' | 'hybrid' | 'quantum') {
    setProjectBlocks(prev => {
      const currentBlocks = new Set(prev[projectId] || []);
      currentBlocks.delete(blockType);
      return {
        ...prev,
        [projectId]: currentBlocks
      };
    });
  }
  
  // Replace openProject logic with onKsmDoubleClick
  function onKsmDoubleClick(projectId: string) {
    if (!openProjects.find(p => p.id === projectId)) {
      setOpenProjects([...openProjects, mockProjects.find(p => p.id === projectId)!]);
    }
    setCurrentProjectId(projectId);
    setProjectBlocks(prev => ({ ...prev, [projectId]: prev[projectId] || new Set() }));
  }
  
  function closeProject(id: string) {
    const idx = openProjects.findIndex(p => p.id === id);
    if (idx !== -1) {
      const newOpen = openProjects.filter(p => p.id !== id);
      setOpenProjects(newOpen);
      setProjectBlocks(prev => {
        const newBlocks = { ...prev };
        delete newBlocks[id];
        return newBlocks;
      });
      if (currentProjectId === id && newOpen.length > 0) {
        setCurrentProjectId(newOpen[Math.max(0, idx - 1)].id);
      }
    }
  }

  async function handleChooseFolder() {
    if (window.electronAPI && window.electronAPI.chooseFolder) {
      const folder = await window.electronAPI.chooseFolder();
      if (folder) {
        setFsPath(folder);
        const files = await window.electronAPI.readDir(folder);
        setFsFiles(
          files.map((f: any, idx: number) => ({
            id: folder + '/' + f.name,
            name: f.name,
            type: f.type,
            // No children for now; can add recursive loading later
          }))
        );
      }
    }
  }

  function handleDragStart(event: DragStartEvent) {
    setActiveId(event.active.id as string);
    setContextMenu(null); // Hide context menu if dragging
  }

  function handleDragEnd(event: DragEndEvent) {
    if (event.over) {
      if (event.over.id === 'center-dropzone') {
        const dropzoneElem = document.getElementById('kanosym-mbe-dropzone');
        const dropzoneRect = dropzoneElem?.getBoundingClientRect();
        let dropX = 200, dropY = 120; // fallback default

        if (
          (activeId === 'blockbar-classical' ||
           activeId === 'blockbar-hybrid' ||
           activeId === 'blockbar-quantum') &&
          dropzoneRect
        ) {
          let pointerX: number | null = null, pointerY: number | null = null;

          if (event.activatorEvent && 'clientX' in event.activatorEvent && 'clientY' in event.activatorEvent) {
            pointerX = Number(event.activatorEvent.clientX);
            pointerY = Number(event.activatorEvent.clientY);
          } else if (window.event && 'clientX' in window.event && 'clientY' in window.event) {
            pointerX = Number(window.event.clientX);
            pointerY = Number(window.event.clientY);
          }

          if (
            pointerX !== null && pointerY !== null &&
            pointerX >= dropzoneRect.left && pointerX <= dropzoneRect.right &&
            pointerY >= dropzoneRect.top && pointerY <= dropzoneRect.bottom
          ) {
            dropX = pointerX - dropzoneRect.left;
            dropY = pointerY - dropzoneRect.top;
          } else {
            dropX = dropzoneRect.width / 2;
            dropY = dropzoneRect.height / 2;
          }
        } else if (
          activeId?.startsWith('main-') &&
          dropzoneRect &&
          projectBlockPositions[currentProjectId]
        ) {
          const blockType = activeId.replace('main-', '') as 'classical' | 'hybrid' | 'quantum';
          const prev = projectBlockPositions[currentProjectId][blockType];

          if (prev) {
            dropX = prev.x + (event.delta?.x ?? 0);
            dropY = prev.y + (event.delta?.y ?? 0);

            setProjectBlockPositions(prev => ({
              ...prev,
              [currentProjectId]: {
                ...(prev[currentProjectId] || {}),
                [blockType]: { x: dropX, y: dropY }
              }
            }));
            return;
          }
        }
<<<<<<< HEAD

        // Clamp to dropzone bounds if rect is available
        if (dropzoneRect) {
          const blockWidth = 203; // Width of the portfolio sensitivity test block
          const blockHeight = 50;  // Approximate height of the block
          dropX = Math.max(0, Math.min(dropX, dropzoneRect.width - blockWidth));
          dropY = Math.max(0, Math.min(dropY, dropzoneRect.height - blockHeight));
        }

        if (
          activeId === 'blockbar-classical' ||
          activeId === 'blockbar-hybrid' ||
          activeId === 'blockbar-quantum'
        ) {
          // Determine block mode
          let blockMode: 'classical' | 'hybrid' | 'quantum';
          if (activeId === 'blockbar-classical') blockMode = 'classical';
          else if (activeId === 'blockbar-hybrid') blockMode = 'hybrid';
          else blockMode = 'quantum';

          // Offset to prevent stacking
          const existingBlocks = projectBlockPositions[currentProjectId] || {};
          const offset = Object.keys(existingBlocks).length * 20;
          const finalDropX = dropX + offset;
          const finalDropY = dropY + offset;

          addBlockTypeToProject(currentProjectId, blockMode);
          setProjectBlockPositions(prev => ({
            ...prev,
            [currentProjectId]: {
              ...(prev[currentProjectId] || {}),
              [blockMode]: { x: finalDropX, y: finalDropY }
            }
          }));
          setProjectBlockModes(prev => ({ ...prev, [currentProjectId]: blockMode }));
=======
        // Clamp to canvas bounds (2000px x 2000px virtual canvas)
        const canvasWidth = 2000;
        const canvasHeight = 2000;
        const blockWidth = 203; // Width of the portfolio sensitivity test block
        const blockHeight = 50;  // Approximate height of the block
        dropX = Math.max(0, Math.min(dropX, canvasWidth - blockWidth));
        dropY = Math.max(0, Math.min(dropY, canvasHeight - blockHeight));
        setBlockLocationForCurrent('main');
        setProjectBlockPositions(prev => ({ ...prev, [currentProjectId]: { x: dropX, y: dropY } }));
        setProjectBlockModes(prev => ({ ...prev, [currentProjectId]: mode }));
        
        // Handle move count based on whether this is initial placement or a move
        if (activeId === 'blockbar-block') {
          // Reset move count when first placed (so it can be recentered on resize)
          setBlockMoveCount(prev => ({ ...prev, [currentProjectId]: 0 }));
        } else if (activeId === 'main-block') {
          // Increment move count when the main block is moved
          setBlockMoveCount(prev => {
            const currentCount = prev[currentProjectId] || 0;
            const newCount = currentCount + 1;
            console.log('Incrementing move count for project:', currentProjectId, 'from', currentCount, 'to', newCount);
            return { ...prev, [currentProjectId]: newCount };
          });
>>>>>>> c803a64f
        }
      } else if (event.over.id === 'blockbar-dropzone') {
        // Remove the current block type from the project
        const currentBlockMode = projectBlockModes[currentProjectId];
        if (currentBlockMode) {
          removeBlockTypeFromProject(currentProjectId, currentBlockMode);
          setProjectBlockPositions(prev => {
            const newPositions = { ...prev };
            if (newPositions[currentProjectId]) {
              delete newPositions[currentProjectId][currentBlockMode];
              // Remove the project entry if no blocks remain
              if (Object.keys(newPositions[currentProjectId]).length === 0) {
                delete newPositions[currentProjectId];
              }
            }
            return newPositions;
          });
        }
        setProjectBlockModes(prev => {
          const copy = { ...prev };
          delete copy[currentProjectId];
          return copy;
        });
        setSelectedBlockProject(null);
      }
    }
    setActiveId(null);
  }

  function handleEditRequest(e: React.MouseEvent, blockType?: 'classical' | 'hybrid' | 'quantum') {
    e.preventDefault();
    setContextMenu({ x: e.clientX, y: e.clientY, blockType });
  }

  function handleEdit() {
    setShowBlockEditModal(true);
    setContextMenu(null);
  }

  function handleModalClose() {
    setShowModal(false);
  }

  function handleCloseContextMenu() {
    setContextMenu(null);
  }

  // On Run Model, POST to backend and add results tab
  async function handleRunModel() {
    // Gather block params from state (replace with your actual state)
    const blockParams = projectBlockParams[currentProjectId]; // e.g. { portfolio, param, asset, range, steps }
    if (!blockParams) {
      alert('Please configure the block parameters first');
      return;
    }
    
    // Get the current block mode for this project
    const blockMode = projectBlockModes[currentProjectId] || 'classical';
    
    // Determine the appropriate endpoint based on block mode
    let endpoint;
    switch (blockMode) {
      case 'classical':
        endpoint = 'http://localhost:5001/api/classical_sensitivity_test';
        break;
      case 'hybrid':
        endpoint = 'http://localhost:5001/api/hybrid_sensitivity_test';
        break;
      case 'quantum':
        endpoint = 'http://localhost:5001/api/quantum_sensitivity_test';
        break;
      default:
        endpoint = 'http://localhost:5001/api/classical_sensitivity_test';
    }
    
    setIsRunningModel(true);
    
    // Backend will handle all message generation and display // true = show thinking state
    
    try {
      const res = await fetch(endpoint, {
        method: 'POST',
        headers: { 'Content-Type': 'application/json' },
        body: JSON.stringify(blockParams),
      });
      const data = await res.json();
      
      if (!res.ok) {
        // Handle validation errors
        const errorMessage = data.error || 'Unknown error occurred';
        alert(`Validation Error: ${errorMessage}`);
        setIsRunningModel(false);
        return;
      }
      
      // Add results tab IMMEDIATELY (graph displays right away)
      addResultsTab(currentProjectId, { ...data, testType: blockMode });
      
      // Backend will handle all Noira messages through display history
      // NoiraPanel will poll for updates automatically
      
      setIsRunningModel(false);
    } catch (err) {
      setIsRunningModel(false);
      alert('Error running model: ' + (err instanceof Error ? err.message : 'Unknown error'));
    }
  }

  // Helper to add a results tab
  function addResultsTab(projectId: string, data: any) {
    setResultsTabs(prev => {
      const tabs = prev[projectId] || [];
      const newId = `results-${Date.now()}`;
      const newTab = { id: newId, label: `Results ${tabs.length + 1}`, data };
      return { ...prev, [projectId]: [...tabs, newTab] };
    });
    setCurrentResultsTab(prev => ({ ...prev, [projectId]: `results-${Date.now()}` }));
  }

  // Helper to close a results tab
  function closeResultsTab(projectId: string, tabId: string) {
    setResultsTabs(prev => {
      const tabs = (prev[projectId] || []).filter(tab => tab.id !== tabId);
      return { ...prev, [projectId]: tabs };
    });
    setCurrentResultsTab(prev => {
      const tabs = resultsTabs[projectId] || [];
      const idx = tabs.findIndex(tab => tab.id === tabId);
      let newTabId = null;
      if (tabs.length > 1) {
        if (idx > 0) newTabId = tabs[idx - 1].id;
        else newTabId = tabs[1].id;
      }
      return { ...prev, [projectId]: newTabId };
    });
  }

  // Render results tab bar and ResultsChart
  function ResultsTabsBar({ projectId }: { projectId: string }) {
    const tabs = resultsTabs[projectId] || [];
    const activeTabId = currentResultsTab[projectId];
    return (
      <div className="flex items-end border-b border-zinc-800 bg-zinc-900 px-2" style={{ minHeight: 36 }}>
        {tabs.map(tab => (
          <div key={tab.id} className={`flex items-center mr-2 ${activeTabId === tab.id ? 'border-b-2 border-green-500' : ''}`}> 
            <button
              className={`px-3 py-1 rounded-t text-sm font-medium ${activeTabId === tab.id ? 'bg-zinc-800 text-green-500' : 'bg-zinc-900 text-zinc-300 hover:bg-zinc-800'}`}
              onClick={() => setCurrentResultsTab(prev => ({ ...prev, [projectId]: tab.id }))}
            >
              {tab.label}
            </button>
            <button
              className="ml-1 text-xs text-zinc-400 hover:text-red-500"
              onClick={() => closeResultsTab(projectId, tab.id)}
              title="Close results tab"
            >
              ×
            </button>
          </div>
        ))}
      </div>
    );
  }

  function ResultsTabContent({ projectId }: { projectId: string }) {
    const tabs = resultsTabs[projectId] || [];
    const activeTabId = currentResultsTab[projectId];
    const tab = tabs.find(t => t.id === activeTabId);
    if (!tab) return null;
    return <ResultsChart data={tab.data} />;
  }

  const isBlockSelected = selectedBlockProject === currentProjectId;
  function handleBlockSelect() {
    setSelectedBlockProject(currentProjectId);
  }
  function handleBlockDrag(dx: number, dy: number) {
    console.log('handleBlockDrag called with dx:', dx, 'dy:', dy, 'for project:', currentProjectId);
    setProjectBlockPositions(prev => {
      const projectPositions = prev[currentProjectId];
      if (!projectPositions) return prev;
      
      // Update the position of the currently selected block type
      const selectedBlockType = selectedBlockProject === currentProjectId ? projectBlockModes[currentProjectId] : null;
      if (!selectedBlockType || !projectPositions[selectedBlockType]) return prev;
      
      const pos = projectPositions[selectedBlockType];
      return { 
        ...prev, 
        [currentProjectId]: { 
          ...projectPositions, 
          [selectedBlockType]: { x: pos.x + dx, y: pos.y + dy } 
        } 
      };
    });
    // Increment move count when user drags it within the main area
    setBlockMoveCount(prev => {
      const currentCount = prev[currentProjectId] || 0;
      const newCount = currentCount + 1;
      console.log('Incrementing move count for project:', currentProjectId, 'from', currentCount, 'to', newCount);
      return { ...prev, [currentProjectId]: newCount };
    });
  }
  function handleBlockDragEnd() {
    // Could add snap-to-grid or bounds logic here
  }

  // Set minimums to ensure main pane never gets too small
  const minExplorer = 200;
  const minNoira = 260;
  const minMain = 400;
  const [noiraWidth, setNoiraWidth] = useState(320);
  // Remove dynamic max logic and noiraWidth state

  // In App, add a handler to deselect the block
  function handleBlockDeselect() {
    setSelectedBlockProject(null);
  }

  // In App, add a handler for block delete
  function handleBlockDelete() {
    // Remove the specific block type that was right-clicked
    const blockTypeToDelete = contextMenu?.blockType;
    if (blockTypeToDelete) {
      removeBlockTypeFromProject(currentProjectId, blockTypeToDelete);
      setProjectBlockPositions(prev => {
        const newPositions = { ...prev };
        if (newPositions[currentProjectId]) {
          delete newPositions[currentProjectId][blockTypeToDelete];
          // Remove the project entry if no blocks remain
          if (Object.keys(newPositions[currentProjectId]).length === 0) {
            delete newPositions[currentProjectId];
          }
        }
        return newPositions;
      });
      
      // Also remove from projectBlockModes if it was the current mode
      if (projectBlockModes[currentProjectId] === blockTypeToDelete) {
        setProjectBlockModes(prev => {
          const copy = { ...prev };
          delete copy[currentProjectId];
          return copy;
        });
      }
    }
    setSelectedBlockProject(null);
    setContextMenu(null);
  }

  // Add handler to create a new project
  function handleCreateProject() {
    if (!newProjectName.trim()) return;
    const name = newProjectName.trim();
    const id = `proj-${Date.now()}`;
    const newProject = { id, name };
    setMockProjects(prev => [...prev, newProject]);
    setMockFiles(prev => [
      ...prev,
      {
        id: `folder-${id}`,
        name,
        type: 'folder',
        children: [
          { id: `ksm-${id}`, name: `${name}.ksm`, type: 'file' },
        ],
      },
    ]);
    setShowNewProjectModal(false);
    setNewProjectName('');
  }

  // In App, add handler for project folder context menu
  const [projectFolderMenu, setProjectFolderMenu] = useState<{ x: number; y: number; project: { id: string; name: string } } | null>(null);
  function handleProjectFolderContextMenu(project: { id: string; name: string }, e: React.MouseEvent) {
    setProjectFolderMenu({ x: e.clientX, y: e.clientY, project });
  }
  function handleDeleteProjectConfirm() {
    if (!projectToDelete) return;
    setMockProjects(prev => prev.filter(p => p.id !== projectToDelete.id));
    setMockFiles(prev => prev.filter(f => f.id !== `folder-${projectToDelete.id}`));
    // Close tab if open
    setOpenProjects(prev => prev.filter(p => p.id !== projectToDelete.id));
    setProjectBlocks(prev => {
      const copy = { ...prev };
      delete copy[projectToDelete.id];
      return copy;
    });
    setProjectBlockPositions(prev => {
      const copy = { ...prev };
      delete copy[projectToDelete.id];
      return copy;
    });
    setProjectBlockModes(prev => {
      const copy = { ...prev };
      delete copy[projectToDelete.id];
      return copy;
    });
    setProjectToDelete(null);
  }

  // Add state for block edit modal
  const [showBlockEditModal, setShowBlockEditModal] = useState(false);

  // Edit Modal for block parameters
  function BlockEditModal({ open, onClose, params, onSave }: { open: boolean; onClose: () => void; params: any; onSave: (params: any) => void }) {
    const [form, setForm] = useState(params || {
      portfolio: {
        assets: ['AAPL', 'GOOG', 'MSFT'],
        weights: [0.4, 0.3, 0.3],
        volatility: [0.2, 0.18, 0.22],
        correlation_matrix: [
          [1, 0.2, 0.1],
          [0.2, 1, 0.15],
          [0.1, 0.15, 1],
        ],
      },
      param: 'volatility',
      asset: 'AAPL',
      range: [0.15, 0.25],
      steps: 6,
    });

    // Helper function to update correlation matrix when assets change
    function updateCorrelationMatrix(newAssets: string[]) {
      const currentMatrix = form.portfolio.correlation_matrix;
      const newSize = newAssets.length;
      
      if (newSize > currentMatrix.length) {
        // Add new rows/columns
        const newMatrix = currentMatrix.map((row: number[]) => [...row, 0.1]);
        for (let i = currentMatrix.length; i < newSize; i++) {
          const newRow = new Array(newSize).fill(0.1);
          newRow[i] = 1; // Diagonal should be 1
          newMatrix.push(newRow);
        }
        return newMatrix;
      } else if (newSize < currentMatrix.length) {
        // Remove rows/columns
        return currentMatrix.slice(0, newSize).map((row: number[]) => row.slice(0, newSize));
      }
      return currentMatrix;
    }

    // Helper function to update arrays when assets change
    function updateArray<T>(array: T[], newSize: number, defaultValue: T): T[] {
      if (newSize > array.length) {
        return [...array, ...Array(newSize - array.length).fill(defaultValue)];
      } else if (newSize < array.length) {
        return array.slice(0, newSize);
      }
      return array;
    }

    function addAsset() {
      if (form.portfolio.assets.length >= 5) return;
      
      const newAssetName = `ASSET${form.portfolio.assets.length + 1}`;
      const newAssets = [...form.portfolio.assets, newAssetName];
      const newWeights = updateArray(form.portfolio.weights, newAssets.length, 0.1);
      const newVolatility = updateArray(form.portfolio.volatility, newAssets.length, 0.2);
      const newCorrelationMatrix = updateCorrelationMatrix(newAssets);
      
      // Normalize weights
      const totalWeight = newWeights.reduce((sum: number, w: number) => sum + w, 0);
      const normalizedWeights = newWeights.map((w: number) => w / totalWeight);
      
      setForm((prev: any) => ({
        ...prev,
        portfolio: {
          ...prev.portfolio,
          assets: newAssets,
          weights: normalizedWeights,
          volatility: newVolatility,
          correlation_matrix: newCorrelationMatrix,
        },
        asset: newAssetName, // Set to the new asset
      }));
    }

    function removeAsset(index: number) {
      if (form.portfolio.assets.length <= 1) return;
      
      const newAssets = form.portfolio.assets.filter((_: string, i: number) => i !== index);
      const newWeights = form.portfolio.weights.filter((_: number, i: number) => i !== index);
      const newVolatility = form.portfolio.volatility.filter((_: number, i: number) => i !== index);
      const newCorrelationMatrix = updateCorrelationMatrix(newAssets);
      
      // Normalize weights
      const totalWeight = newWeights.reduce((sum: number, w: number) => sum + w, 0);
      const normalizedWeights = newWeights.map((w: number) => w / totalWeight);
      
      // Update selected asset if it was removed
      let newSelectedAsset = form.asset;
      if (form.asset === form.portfolio.assets[index]) {
        newSelectedAsset = newAssets[0];
      }
      
      setForm((prev: any) => ({
        ...prev,
        portfolio: {
          ...prev.portfolio,
          assets: newAssets,
          weights: normalizedWeights,
          volatility: newVolatility,
          correlation_matrix: newCorrelationMatrix,
        },
        asset: newSelectedAsset,
      }));
    }

    function handleChangePortfolioField(field: string, value: any) {
      setForm((prev: any) => ({ ...prev, portfolio: { ...prev.portfolio, [field]: value } }));
    }
    
    function handleChange(e: React.ChangeEvent<HTMLInputElement | HTMLSelectElement>) {
      const { name, value } = e.target;
      setForm((prev: any) => ({ ...prev, [name]: name === 'steps' ? Number(value) : value }));
    }
    
    function handleRangeChange(idx: number, value: string) {
      setForm((prev: any) => {
        const range = [...prev.range];
        range[idx] = Number(value);
        return { ...prev, range };
      });
    }
    
    function handleAssetChange(idx: number, value: string) {
      setForm((prev: any) => {
        const assets = [...prev.portfolio.assets];
        assets[idx] = value;
        return { ...prev, portfolio: { ...prev.portfolio, assets } };
      });
    }
    
    function handleWeightChange(idx: number, value: string) {
      setForm((prev: any) => {
        const weights = [...prev.portfolio.weights];
        weights[idx] = Number(value);
        return { ...prev, portfolio: { ...prev.portfolio, weights } };
      });
    }
    
    function handleVolatilityChange(idx: number, value: string) {
      setForm((prev: any) => {
        const volatility = [...prev.portfolio.volatility];
        volatility[idx] = Number(value);
        return { ...prev, portfolio: { ...prev.portfolio, volatility } };
      });
    }
    
    function handleCorrelationChange(i: number, j: number, value: string) {
      setForm((prev: any) => {
        const matrix = prev.portfolio.correlation_matrix.map((row: number[], idx: number) => [...row]);
        matrix[i][j] = Number(value);
        matrix[j][i] = Number(value);
        return { ...prev, portfolio: { ...prev.portfolio, correlation_matrix: matrix } };
      });
    }

    const blockTypeLabel =
      projectBlockModes[currentProjectId] === 'classical'
        ? 'Classical Portfolio Sensitivity Test'
        : projectBlockModes[currentProjectId] === 'hybrid'
        ? 'Hybrid Portfolio Sensitivity Test'
        : 'Quantum Portfolio Sensitivity Test';

    return open ? (
      <div className="fixed inset-0 z-50 flex items-center justify-center bg-black bg-opacity-50 backdrop-blur-sm">
        <div className="bg-zinc-900 border border-zinc-700 rounded-lg shadow-2xl p-6 min-w-[800px] max-w-[1000px] max-h-[90vh] overflow-y-auto">
          {/* Header */}
          <div className="flex items-center justify-between mb-6">
            <div>
              <h2 className="text-xl font-semibold text-zinc-100">{blockTypeLabel}</h2>
              <p className="text-sm text-zinc-400 mt-1">Configure portfolio parameters and sensitivity analysis</p>
            </div>
            <button
              className="text-zinc-400 hover:text-zinc-200 transition-colors p-2 rounded-lg hover:bg-zinc-800"
              onClick={onClose}
            >
              <svg className="w-5 h-5" fill="none" stroke="currentColor" viewBox="0 0 24 24">
                <path strokeLinecap="round" strokeLinejoin="round" strokeWidth={2} d="M6 18L18 6M6 6l12 12" />
              </svg>
            </button>
          </div>

          <form className="space-y-6" onSubmit={e => { e.preventDefault(); onSave(form); onClose(); }}>
            {/* Portfolio Configuration Section */}
            <div className="bg-zinc-800 rounded-lg p-4 border border-zinc-700">
              <h3 className="text-lg font-medium text-zinc-100 mb-4 flex items-center">
                <svg className="w-5 h-5 mr-2 text-blue-400" fill="none" stroke="currentColor" viewBox="0 0 24 24">
                  <path strokeLinecap="round" strokeLinejoin="round" strokeWidth={2} d="M19 11H5m14 0a2 2 0 012 2v6a2 2 0 01-2 2H5a2 2 0 01-2-2v-6a2 2 0 012-2m14 0V9a2 2 0 00-2-2M5 11V9a2 2 0 012-2m0 0V5a2 2 0 012-2h6a2 2 0 012 2v2M7 7h10" />
                </svg>
                Portfolio Configuration
              </h3>
              
              {/* Assets Management */}
              <div className="mb-4">
                <div className="flex items-center justify-between mb-3">
                  <label className="block text-zinc-300 text-sm font-medium">Assets ({form.portfolio.assets.length}/5)</label>
                  <button
                    type="button"
                    onClick={addAsset}
                    disabled={form.portfolio.assets.length >= 5}
                    className="px-3 py-1 text-xs bg-blue-600 text-white rounded hover:bg-blue-700 disabled:bg-zinc-600 disabled:cursor-not-allowed transition-colors flex items-center"
                  >
                    <svg className="w-3 h-3 mr-1" fill="none" stroke="currentColor" viewBox="0 0 24 24">
                      <path strokeLinecap="round" strokeLinejoin="round" strokeWidth={2} d="M12 6v6m0 0v6m0-6h6m-6 0H6" />
                    </svg>
                    Add Asset
                  </button>
                </div>
                
                <div className="grid grid-cols-1 md:grid-cols-2 lg:grid-cols-3 gap-4">
                  {form.portfolio.assets.map((asset: string, idx: number) => (
                    <div key={idx} className="bg-zinc-700 rounded-lg p-3 border border-zinc-600">
                      <div className="flex items-center justify-between mb-2">
                        <span className="text-xs text-zinc-400 font-medium">Asset {idx + 1}</span>
                        {form.portfolio.assets.length > 1 && (
                          <button
                            type="button"
                            onClick={() => removeAsset(idx)}
                            className="text-red-400 hover:text-red-300 transition-colors p-1"
                          >
                            <svg className="w-4 h-4" fill="none" stroke="currentColor" viewBox="0 0 24 24">
                              <path strokeLinecap="round" strokeLinejoin="round" strokeWidth={2} d="M19 7l-.867 12.142A2 2 0 0116.138 21H7.862a2 2 0 01-1.995-1.858L5 7m5 4v6m4-6v6m1-10V4a1 1 0 00-1-1h-4a1 1 0 00-1 1v3M4 7h16" />
                            </svg>
                          </button>
                        )}
                      </div>
                      
                      <div className="space-y-2">
                        <div>
                          <label className="block text-xs text-zinc-400 mb-1">Symbol</label>
                          <input
                            className="w-full bg-zinc-600 border border-zinc-500 rounded px-2 py-1 text-zinc-100 text-sm focus:outline-none focus:ring-2 focus:ring-blue-500"
                            value={asset}
                            onChange={e => handleAssetChange(idx, e.target.value)}
                            placeholder="AAPL"
                          />
                        </div>
                        
                        <div>
                          <label className="block text-xs text-zinc-400 mb-1">Weight</label>
                          <input
                            type="number"
                            step="0.01"
                            min="0"
                            max="1"
                            className="w-full bg-zinc-600 border border-zinc-500 rounded px-2 py-1 text-zinc-100 text-sm focus:outline-none focus:ring-2 focus:ring-blue-500"
                            value={form.portfolio.weights[idx]}
                            onChange={e => handleWeightChange(idx, e.target.value)}
                          />
                        </div>
                        
                        <div>
                          <label className="block text-xs text-zinc-400 mb-1">Volatility</label>
                          <input
                            type="number"
                            step="0.01"
                            min="0"
                            className="w-full bg-zinc-600 border border-zinc-500 rounded px-2 py-1 text-zinc-100 text-sm focus:outline-none focus:ring-2 focus:ring-blue-500"
                            value={form.portfolio.volatility[idx]}
                            onChange={e => handleVolatilityChange(idx, e.target.value)}
                          />
                        </div>
                      </div>
                    </div>
                  ))}
                </div>
              </div>

              {/* Correlation Matrix */}
              <div>
                <label className="block text-zinc-300 text-sm font-medium mb-3">Correlation Matrix</label>
                <div className="bg-zinc-700 rounded-lg p-3 border border-zinc-600 overflow-x-auto">
                  <div className="grid gap-1" style={{ gridTemplateColumns: `repeat(${form.portfolio.assets.length + 1}, minmax(60px, 1fr))` }}>
                    {/* Header row */}
                    <div className="text-xs text-zinc-400 font-medium p-1"></div>
                    {form.portfolio.assets.map((asset: string, idx: number) => (
                      <div key={idx} className="text-xs text-zinc-400 font-medium p-1 text-center">{asset}</div>
                    ))}
                    
                    {/* Data rows */}
                    {form.portfolio.correlation_matrix.map((row: number[], i: number) => (
                      <React.Fragment key={i}>
                        <div className="text-xs text-zinc-400 font-medium p-1">{form.portfolio.assets[i]}</div>
                        {row.map((val: number, j: number) => (
                          <input
                            key={j}
                            type="number"
                            step="0.01"
                            min="-1"
                            max="1"
                            className="w-full bg-zinc-600 border border-zinc-500 rounded px-1 py-1 text-zinc-100 text-xs text-center focus:outline-none focus:ring-1 focus:ring-blue-500"
                            value={val}
                            onChange={e => handleCorrelationChange(i, j, e.target.value)}
                            disabled={i === j}
                          />
                        ))}
                      </React.Fragment>
                    ))}
                  </div>
                </div>
              </div>
            </div>

            {/* Sensitivity Analysis Section */}
            <div className="bg-zinc-800 rounded-lg p-4 border border-zinc-700">
              <h3 className="text-lg font-medium text-zinc-100 mb-4 flex items-center">
                <svg className="w-5 h-5 mr-2 text-green-400" fill="none" stroke="currentColor" viewBox="0 0 24 24">
                  <path strokeLinecap="round" strokeLinejoin="round" strokeWidth={2} d="M9 19v-6a2 2 0 00-2-2H5a2 2 0 00-2 2v6a2 2 0 002 2h2a2 2 0 002-2zm0 0V9a2 2 0 012-2h2a2 2 0 012 2v10m-6 0a2 2 0 002 2h2a2 2 0 002-2m0 0V5a2 2 0 012-2h2a2 2 0 012 2v14a2 2 0 01-2 2h-2a2 2 0 01-2-2z" />
                </svg>
                Sensitivity Analysis Parameters
              </h3>
              
              <div className="grid grid-cols-1 md:grid-cols-2 lg:grid-cols-4 gap-4">
                <div>
                  <label className="block text-zinc-300 text-sm font-medium mb-2">Parameter to Perturb</label>
                  <select 
                    name="param" 
                    className="w-full bg-zinc-600 border border-zinc-500 rounded px-3 py-2 text-zinc-100 focus:outline-none focus:ring-2 focus:ring-blue-500" 
                    value={form.param} 
                    onChange={handleChange}
                  >
                    <option value="volatility">Volatility</option>
                    <option value="weight">Weight</option>
                    <option value="correlation">Correlation</option>
                  </select>
                </div>
                
                <div>
                  <label className="block text-zinc-300 text-sm font-medium mb-2">Target Asset</label>
                  <select 
                    name="asset" 
                    className="w-full bg-zinc-600 border border-zinc-500 rounded px-3 py-2 text-zinc-100 focus:outline-none focus:ring-2 focus:ring-blue-500" 
                    value={form.asset} 
                    onChange={handleChange}
                  >
                    {form.portfolio.assets.map((asset: string, idx: number) => (
                      <option key={idx} value={asset}>{asset}</option>
                    ))}
                  </select>
                </div>
                
                <div>
                  <label className="block text-zinc-300 text-sm font-medium mb-2">Range Min</label>
                  <input
                    type="number"
                    step="any"
                    className="w-full bg-zinc-600 border border-zinc-500 rounded px-3 py-2 text-zinc-100 focus:outline-none focus:ring-2 focus:ring-blue-500"
                    value={form.range[0]}
                    onChange={e => handleRangeChange(0, e.target.value)}
                    required
                  />
                </div>
                
                <div>
                  <label className="block text-zinc-300 text-sm font-medium mb-2">Range Max</label>
                  <input
                    type="number"
                    step="any"
                    className="w-full bg-zinc-600 border border-zinc-500 rounded px-3 py-2 text-zinc-100 focus:outline-none focus:ring-2 focus:ring-blue-500"
                    value={form.range[1]}
                    onChange={e => handleRangeChange(1, e.target.value)}
                    required
                  />
                </div>
              </div>
              
              <div className="mt-4">
                <label className="block text-zinc-300 text-sm font-medium mb-2">Number of Steps</label>
                <input
                  name="steps"
                  type="number"
                  min="2"
                  max="20"
                  className="w-full bg-zinc-600 border border-zinc-500 rounded px-3 py-2 text-zinc-100 focus:outline-none focus:ring-2 focus:ring-blue-500"
                  value={form.steps}
                  onChange={handleChange}
                  required
                />
                <p className="text-xs text-zinc-400 mt-1">Number of points to test in the range (2-20)</p>
              </div>
            </div>

            {/* Action Buttons */}
            <div className="flex justify-end gap-3 pt-4 border-t border-zinc-700">
              <button
                type="button"
                className="px-6 py-2 bg-zinc-700 text-zinc-300 rounded-lg hover:bg-zinc-600 transition-colors font-medium"
                onClick={onClose}
              >
                Cancel
              </button>
              <button
                type="submit"
                className="px-6 py-2 bg-blue-600 text-white rounded-lg hover:bg-blue-700 transition-colors font-medium flex items-center"
              >
                <svg className="w-4 h-4 mr-2" fill="none" stroke="currentColor" viewBox="0 0 24 24">
                  <path strokeLinecap="round" strokeLinejoin="round" strokeWidth={2} d="M5 13l4 4L19 7" />
                </svg>
                Save Configuration
              </button>
            </div>
          </form>
        </div>
      </div>
    ) : null;
  }

  return (
    <DndContext onDragStart={handleDragStart} onDragEnd={handleDragEnd}>
      <div className="h-screen w-screen flex flex-col relative" onClick={handleCloseContextMenu}>
        <LayoutToggles
          showExplorer={showExplorer}
          setShowExplorer={setShowExplorer}
          showNoira={showNoira}
          setShowNoira={setShowNoira}
          showBlockBar={showBlockBar}
          setShowBlockBar={setShowBlockBar}
        />
        <div className="flex flex-1 min-h-0 relative">
          {/* File Explorer */}
          <SubtleResizableBorder direction="left" show={showExplorer} min={minExplorer} max={400} initial={224}>
            <FileExplorer
              files={fsFiles.length > 0 ? fsFiles : mockFiles}
              selected={selectedFile}
              onSelect={setSelectedFile}
              onChooseFolder={handleChooseFolder}
              currentPath={fsPath}
              onKsmDoubleClick={onKsmDoubleClick}
              projects={mockProjects}
              onBack={() => { setFsFiles([]); setFsPath(null); }}
              onShowNewProject={() => setShowNewProjectModal(true)}
              onProjectFolderContextMenu={handleProjectFolderContextMenu}
            />
          </SubtleResizableBorder>
          {/* Main Page */}
          <div className="flex-1 min-w-0 relative" style={{ minWidth: minMain }}>
            <ProjectTabs
              openProjects={openProjects}
              currentProjectId={currentProjectId}
              setCurrentProjectId={setCurrentProjectId}
              closeProject={closeProject}
            />
            {/* Results tabs bar and content */}
            <ResultsTabsBar projectId={currentProjectId} />
            <ResultsTabContent projectId={currentProjectId} />
            {openProjects.length > 0 ? (
                          <MainPage
              hasBlock={hasAnyBlock(currentProjectId)}
              blockPosition={projectBlockPositions[currentProjectId]?.[projectBlockModes[currentProjectId] || mode] || null}
              onEditRequest={handleEditRequest}
              showRunButton={hasAnyBlock(currentProjectId)}
              onRunModel={handleRunModel}
              isSelected={isBlockSelected}
              onSelect={handleBlockSelect}
              onBlockDrag={handleBlockDrag}
              onBlockDragEnd={handleBlockDragEnd}
              onDeselect={handleBlockDeselect}
              blockMode={projectBlockModes[currentProjectId] || mode}
              currentProjectId={currentProjectId}
              isBlockTypePlaced={isBlockTypePlaced}
              projectBlockPositions={projectBlockPositions}
              projectBlockModes={projectBlockModes}
            />
            ) : (
              <div className="h-full w-full bg-zinc-800 text-zinc-100 flex flex-col items-center justify-center border-2 border-dashed border-zinc-700 relative">
                <div className="text-2xl font-bold mb-2">Select a project to open</div>
                <div className="text-zinc-400">Double click a .ksm file in the explorer to get started.</div>
              </div>
            )}
          </div>
          {/* Noira Panel */}
          <SubtleResizableBorder
            direction="right"
            show={showNoira}
            min={minNoira}
            max={480}
            initial={320}
            onResize={setNoiraWidth}
          >
            <div style={{ width: noiraWidth, minWidth: minNoira, maxWidth: 480, height: '100%' }}>
              <NoiraPanel />
            </div>
          </SubtleResizableBorder>
        </div>
        {/* Block Bar at the bottom */}
        <SubtleResizableBorder direction="bottom" show={showBlockBar} min={48} max={160} initial={64}>
          <div className="h-full border-t border-zinc-800">
            <BlockBar 
              hasBlock={hasAnyBlock(currentProjectId)} 
              mode={mode} 
              setMode={setMode} 
              currentProjectId={currentProjectId}
              isBlockTypePlaced={isBlockTypePlaced}
            />
          </div>
        </SubtleResizableBorder>
        <DragOverlay>
          {activeId ? <SensitivityTestBlock isDragging /> : null}
        </DragOverlay>
        {contextMenu && (
          <ContextMenu x={contextMenu.x} y={contextMenu.y} onEdit={handleEdit} onDelete={handleBlockDelete} onClose={handleCloseContextMenu} />
        )}
        {showModal && <FloatingModal onClose={handleModalClose} blockMode={projectBlockModes[currentProjectId] || mode} />}
        {showNewProjectModal && (
          <div className="fixed inset-0 z-50 flex items-center justify-center bg-black bg-opacity-40">
            <div className="bg-white rounded-lg shadow-lg p-8 min-w-[320px] min-h-[120px] relative">
              <button
                className="absolute top-2 right-2 text-zinc-500 hover:text-zinc-800 text-xl font-bold"
                onClick={() => setShowNewProjectModal(false)}
              >
                ×
              </button>
              <div className="text-lg font-bold mb-4 text-zinc-800">Create New Project</div>
              <form className="space-y-4" onSubmit={e => { e.preventDefault(); handleCreateProject(); }}>
                <input
                  className="w-full border border-zinc-300 rounded px-3 py-2 outline-none focus:border-blue-500"
                  placeholder="Project Name"
                  value={newProjectName}
                  onChange={e => setNewProjectName(e.target.value)}
                  autoFocus
                />
                <div className="flex justify-end gap-2">
                  <button
                    type="button"
                    className="px-4 py-2 rounded bg-zinc-200 text-zinc-700 hover:bg-zinc-300"
                    onClick={() => setShowNewProjectModal(false)}
                  >
                    Cancel
                  </button>
                  <button
                    type="submit"
                    className="px-4 py-2 rounded bg-green-600 text-white font-bold hover:bg-green-700"
                    disabled={!newProjectName.trim()}
                  >
                    Create
                  </button>
                </div>
              </form>
            </div>
          </div>
        )}
        {projectFolderMenu && (
          <div
            style={{ position: 'fixed', left: projectFolderMenu.x, top: projectFolderMenu.y, zIndex: 1000 }}
            className="bg-white rounded shadow border border-zinc-200 min-w-[140px]"
            onClick={() => setProjectFolderMenu(null)}
          >
            <button
              className="w-full text-left px-4 py-2 hover:bg-red-100 text-red-700"
              onClick={e => { e.stopPropagation(); setProjectToDelete(projectFolderMenu.project); setProjectFolderMenu(null); }}
            >
              Delete Project
            </button>
          </div>
        )}
        {projectToDelete && (
          <div className="fixed inset-0 z-50 flex items-center justify-center bg-black bg-opacity-40">
            <div className="bg-white rounded-lg shadow-lg p-8 min-w-[320px] min-h-[120px] relative">
              <button
                className="absolute top-2 right-2 text-zinc-500 hover:text-zinc-800 text-xl font-bold"
                onClick={() => setProjectToDelete(null)}
              >
                ×
              </button>
              <div className="text-lg font-bold mb-4 text-zinc-800">Delete Project</div>
              <div className="mb-4 text-zinc-700">Are you sure you want to delete <span className="font-bold">{projectToDelete.name}</span>? This action cannot be undone.</div>
              <div className="flex justify-end gap-2">
                <button
                  type="button"
                  className="px-4 py-2 rounded bg-zinc-200 text-zinc-700 hover:bg-zinc-300"
                  onClick={() => setProjectToDelete(null)}
                >
                  Cancel
                </button>
                <button
                  type="button"
                  className="px-4 py-2 rounded bg-red-600 text-white font-bold hover:bg-red-700"
                  onClick={handleDeleteProjectConfirm}
                >
                  Delete
                </button>
              </div>
            </div>
          </div>
        )}
        {showBlockEditModal && (
          <BlockEditModal
            open={showBlockEditModal}
            onClose={() => setShowBlockEditModal(false)}
            params={projectBlockParams[currentProjectId]}
            onSave={params => setProjectBlockParams(prev => ({ ...prev, [currentProjectId]: params }))}
          />
        )}
        {isRunningModel && (
          <div className="w-full h-1 bg-gradient-to-r from-blue-400 via-green-400 to-teal-400 animate-pulse absolute top-0 left-0 z-50" />
        )}
      </div>
    </DndContext>
  );
}

export default App;

declare global {
  interface Window {
    electronAPI?: {
      chooseFolder: () => Promise<string | null>;
      readDir: (dirPath: string) => Promise<Array<{ name: string; type: 'file' | 'folder' }>>;
    };
  }
}<|MERGE_RESOLUTION|>--- conflicted
+++ resolved
@@ -973,8 +973,8 @@
             return;
           }
         }
-<<<<<<< HEAD
-
+
+        // beginning of current change
         // Clamp to dropzone bounds if rect is available
         if (dropzoneRect) {
           const blockWidth = 203; // Width of the portfolio sensitivity test block
@@ -1009,8 +1009,11 @@
             }
           }));
           setProjectBlockModes(prev => ({ ...prev, [currentProjectId]: blockMode }));
-=======
-        // Clamp to canvas bounds (2000px x 2000px virtual canvas)
+
+          // end of current change
+        
+        // beginning of incoming change
+          // Clamp to canvas bounds (2000px x 2000px virtual canvas)
         const canvasWidth = 2000;
         const canvasHeight = 2000;
         const blockWidth = 203; // Width of the portfolio sensitivity test block
@@ -1033,8 +1036,8 @@
             console.log('Incrementing move count for project:', currentProjectId, 'from', currentCount, 'to', newCount);
             return { ...prev, [currentProjectId]: newCount };
           });
->>>>>>> c803a64f
         }
+        // end of incoming change
       } else if (event.over.id === 'blockbar-dropzone') {
         // Remove the current block type from the project
         const currentBlockMode = projectBlockModes[currentProjectId];
