import React, { useState, useRef, useEffect } from 'react';
import {
  DndContext,
  useDraggable,
  useDroppable,
  DragOverlay,
} from '@dnd-kit/core';
import type { DragEndEvent, DragStartEvent } from '@dnd-kit/core';
import PortfolioInput from './PortfolioInput';
import PerturbControls from './PerturbControls';
import ResultsChart from './ResultsChart';
import NoiraPanel from './NoiraPanel';

// Block color scheme by mode (move to top-level scope)
const blockModeStyles = {
  classical: 'bg-zinc-800 text-white border-zinc-600',
  hybrid: 'bg-purple-700 text-white border-purple-400',
  quantum: 'bg-blue-700 text-white border-blue-400',
};

function FileExplorer({ files, selected, onSelect, onChooseFolder, currentPath, onKsmDoubleClick, projects, onBack, onShowNewProject, onProjectFolderContextMenu }: { files: FileNode[]; selected: string | null; onSelect: (id: string) => void; onChooseFolder: () => void; currentPath: string | null; onKsmDoubleClick: (projectId: string) => void; projects: { id: string; name: string }[]; onBack: () => void; onShowNewProject: () => void; onProjectFolderContextMenu?: (project: { id: string; name: string }, e: React.MouseEvent) => void }) {
  return (
    <div className="h-full w-full bg-zinc-900 text-zinc-200 flex flex-col overflow-y-auto border-r border-zinc-800" style={{ fontFamily: 'Menlo, Monaco, Courier New, monospace', fontSize: 13 }}>
      <div className="flex items-center justify-between px-4 pt-4">
        <span className="font-bold text-xs tracking-widest text-zinc-400" style={{ letterSpacing: 1 }}>EXPLORER</span>
        <button
          className="text-xs bg-blue-600 hover:bg-blue-700 text-white px-2 py-1 rounded ml-2"
          onClick={onChooseFolder}
        >
          Choose Folder
        </button>
      </div>
      {currentPath && (
        <div className="flex items-center px-4 mt-2 mb-1">
          <button
            className="mr-2 text-zinc-400 hover:text-blue-500 text-lg font-bold"
            title="Back"
            onClick={onBack}
          >
            ←
          </button>
          <span className="text-xs text-zinc-400 break-all">{currentPath}</span>
        </div>
      )}
      <div className="flex-1 overflow-y-auto px-2 pb-2 flex flex-col">
        {/* Folder contents (if any) */}
        {files.length > 0 && currentPath && (
          <FileTree nodes={files} selected={selected} onSelect={onSelect} onKsmDoubleClick={onKsmDoubleClick} projects={projects} onProjectFolderContextMenu={onProjectFolderContextMenu} />
        )}
        {/* Projects heading and plus button */}
        <div className="flex items-center mt-2 mb-1">
          <span className="text-xs font-bold text-zinc-400 tracking-widest">PROJECTS</span>
          <button
            className="ml-auto text-xs bg-green-600 hover:bg-green-700 text-white px-2 py-1 rounded flex items-center"
            title="New Project"
            onClick={onShowNewProject}
          >
            <span className="text-lg font-bold">+</span>
          </button>
        </div>
        {/* Projects list (when not in a folder, or always show) */}
        {!currentPath && (
          <FileTree nodes={files} selected={selected} onSelect={onSelect} onKsmDoubleClick={onKsmDoubleClick} projects={projects} onProjectFolderContextMenu={onProjectFolderContextMenu} />
        )}
      </div>
    </div>
  );
}

// File/folder node type
interface FileNode {
  id: string;
  name: string;
  type: 'file' | 'folder';
  children?: FileNode[];
}

function FileTree({ nodes, selected, onSelect, onKsmDoubleClick, projects, level = 0, onProjectFolderContextMenu }: { nodes: FileNode[]; selected: string | null; onSelect: (id: string) => void; onKsmDoubleClick: (projectId: string) => void; projects: { id: string; name: string }[]; level?: number; onProjectFolderContextMenu?: (project: { id: string; name: string }, e: React.MouseEvent) => void }) {
  const [openFolders, setOpenFolders] = useState<Record<string, boolean>>({});

  function toggleFolder(id: string) {
    setOpenFolders(prev => ({ ...prev, [id]: !prev[id] }));
  }

  return (
    <ul className="pl-0">
      {nodes.map(node => {
        // Is this a project folder?
        const project = projects.find(p => node.name === p.name && node.type === 'folder');
        return (
          <li key={node.id} className="mb-0.5">
            {node.type === 'folder' ? (
              <div
                className={`flex items-center cursor-pointer select-none rounded px-1 py-0.5 hover:bg-zinc-800 ${level === 0 ? 'font-semibold' : ''}`}
                style={{ paddingLeft: `${level * 16 + 4}px`, minHeight: 22 }}
                onClick={() => toggleFolder(node.id)}
                onContextMenu={project ? (e => { e.preventDefault(); onProjectFolderContextMenu && onProjectFolderContextMenu(project, e); }) : undefined}
              >
                <span className="mr-1 text-xs" style={{ width: 14, display: 'inline-block', textAlign: 'center' }}>{openFolders[node.id] ? '▼' : '▶'}</span>
                <span className="mr-1" style={{ width: 16, display: 'inline-block', textAlign: 'center' }}>
                  {openFolders[node.id] ? (
                    <svg width="16" height="16" viewBox="0 0 16 16" fill="none" xmlns="http://www.w3.org/2000/svg"><path d="M2 13V3.5A1.5 1.5 0 0 1 3.5 2h3.379a1.5 1.5 0 0 1 1.06.44l.621.62A1.5 1.5 0 0 0 9.62 3.5H13.5A1.5 1.5 0 0 1 15 5v8a1 1 0 0 1-1 1H3a1 1 0 0 1-1-1Z" fill="#FFD700" stroke="#B8860B"/></svg>
                  ) : (
                    <svg width="16" height="16" viewBox="0 0 16 16" fill="none" xmlns="http://www.w3.org/2000/svg"><path d="M2 13V3.5A1.5 1.5 0 0 1 3.5 2h3.379a1.5 1.5 0 0 1 1.06.44l.621.62A1.5 1.5 0 0 0 9.62 3.5H13.5A1.5 1.5 0 0 1 15 5v8a1 1 0 0 1-1 1H3a1 1 0 0 1-1-1Z" fill="#F4E2B6" stroke="#B8860B"/></svg>
                  )}
                </span>
                <span className="flex-1 overflow-hidden whitespace-nowrap text-ellipsis">{node.name}</span>
              </div>
            ) : (
              <div
                className={`flex items-center pl-7 cursor-pointer rounded px-1 py-0.5 ${selected === node.id ? 'bg-blue-600 text-white' : 'hover:bg-zinc-800'} transition`}
                style={{ paddingLeft: `${level * 16 + 28}px`, minHeight: 22 }}
                onClick={() => onSelect(node.id)}
                onDoubleClick={() => {
                  if (node.name.endsWith('.ksm')) {
                    const projectName = node.name.replace(/\.ksm$/, '');
                    const project = projects.find((p: { id: string; name: string }) => p.name === projectName);
                    if (project) onKsmDoubleClick(project.id);
                  }
                }}
              >
                <span className="mr-1" style={{ width: 16, display: 'inline-block', textAlign: 'center' }}>
                  <svg width="16" height="16" viewBox="0 0 16 16" fill="none" xmlns="http://www.w3.org/2000/svg"><rect x="2" y="2" width="12" height="12" rx="2" fill="#B0BEC5" stroke="#607D8B"/></svg>
                </span>
                <span className="flex-1 overflow-hidden whitespace-nowrap text-ellipsis">{node.name}</span>
              </div>
            )}
            {node.type === 'folder' && openFolders[node.id] && node.children && (
              <FileTree nodes={node.children} selected={selected} onSelect={onSelect} onKsmDoubleClick={onKsmDoubleClick} projects={projects} level={level + 1} onProjectFolderContextMenu={onProjectFolderContextMenu} />
            )}
          </li>
        );
      })}
    </ul>
  );
}

function ProjectsSidebar({ projects, openProject, currentProjectId }: { projects: { id: string; name: string }[]; openProject: (id: string) => void; currentProjectId: string }) {
  return (
    <div className="mb-4">
      <div className="text-xs font-bold text-zinc-400 px-2 mb-1 tracking-widest">PROJECTS</div>
      <ul>
        {projects.map(p => (
          <li key={p.id}>
            <button
              className={`w-full text-left px-3 py-1 rounded text-sm ${currentProjectId === p.id ? 'bg-blue-600 text-white' : 'hover:bg-zinc-800 text-zinc-200'}`}
              onClick={() => openProject(p.id)}
            >
              {p.name}
            </button>
          </li>
        ))}
      </ul>
    </div>
  );
}

function ProjectTabs({ openProjects, currentProjectId, setCurrentProjectId, closeProject }: { openProjects: { id: string; name: string }[]; currentProjectId: string; setCurrentProjectId: (id: string) => void; closeProject: (id: string) => void }) {
  return (
    <div className="flex items-end border-b border-zinc-800 bg-zinc-900 px-2" style={{ minHeight: 36 }}>
      {openProjects.map(p => (
        <div key={p.id} className={`flex items-center mr-2 ${currentProjectId === p.id ? 'border-b-2 border-blue-500' : ''}`}> 
          <button
            className={`px-3 py-1 rounded-t text-sm font-medium ${currentProjectId === p.id ? 'bg-zinc-800 text-blue-500' : 'bg-zinc-900 text-zinc-300 hover:bg-zinc-800'}`}
            onClick={() => setCurrentProjectId(p.id)}
          >
            {p.name}
          </button>
          <button
            className="ml-1 text-xs text-zinc-400 hover:text-red-500"
            onClick={() => closeProject(p.id)}
            title="Close project"
          >
            ×
          </button>
        </div>
      ))}
    </div>
  );
}

function ResizableSidebar({ children, min = 160, max = 400, initial = 224 }: { children: React.ReactNode; min?: number; max?: number; initial?: number }) {
  const [width, setWidth] = useState(initial);
  const dragging = useRef(false);

  function onMouseDown(e: React.MouseEvent) {
    dragging.current = true;
    document.body.style.cursor = 'col-resize';
  }
  function onMouseMove(e: MouseEvent) {
    if (dragging.current) {
      setWidth(w => Math.max(min, Math.min(max, e.clientX)));
    }
  }
  function onMouseUp() {
    dragging.current = false;
    document.body.style.cursor = '';
  }
  React.useEffect(() => {
    window.addEventListener('mousemove', onMouseMove);
    window.addEventListener('mouseup', onMouseUp);
    return () => {
      window.removeEventListener('mousemove', onMouseMove);
      window.removeEventListener('mouseup', onMouseUp);
    };
  }, []);
  return (
    <div style={{ width, minWidth: min, maxWidth: max }} className="relative h-full flex-shrink-0">
      {children}
      <div
        className="absolute top-0 right-0 w-1 h-full cursor-col-resize z-10 bg-zinc-800 hover:bg-blue-500 transition"
        onMouseDown={onMouseDown}
        style={{ userSelect: 'none' }}
      />
    </div>
  );
}

function SensitivityTestBlock({ isDragging = false, onContextMenu, mode = 'classical' }: { isDragging?: boolean; onContextMenu?: (e: React.MouseEvent) => void; mode?: 'classical' | 'hybrid' | 'quantum' }) {
  return (
    <div
      className={`px-4 py-2 rounded shadow mr-2 cursor-pointer transition select-none border-2 ${blockModeStyles[mode]} ${isDragging ? 'opacity-50' : ''}`}
      onContextMenu={onContextMenu}
    >
      Portfolio Sensitivity Test
    </div>
  );
}

function DraggableBlock({ id, onContextMenu, mode = 'classical' }: { id: string; onContextMenu?: (e: React.MouseEvent) => void; mode?: 'classical' | 'hybrid' | 'quantum' }) {
  const { attributes, listeners, setNodeRef, isDragging } = useDraggable({ id });
  return (
    <div ref={setNodeRef} {...listeners} {...attributes}>
      <SensitivityTestBlock isDragging={isDragging} onContextMenu={onContextMenu} mode={mode} />
    </div>
  );
}

function MainPage({ hasBlock, blockPosition, onEditRequest, showRunButton, onRunModel, isSelected, onSelect, onBlockDrag, onBlockDragEnd, onDeselect, blockMode }: {
  hasBlock: boolean;
  blockPosition: { x: number; y: number } | null;
  onEditRequest: (e: React.MouseEvent) => void;
  showRunButton?: boolean;
  onRunModel?: () => void;
  isSelected: boolean;
  onSelect: () => void;
  onBlockDrag: (dx: number, dy: number) => void;
  onBlockDragEnd: () => void;
  onDeselect: () => void;
  blockMode: 'classical' | 'hybrid' | 'quantum';
}) {
  const { setNodeRef, isOver } = useDroppable({ id: 'center-dropzone' });
  const handleContextMenu = (e: React.MouseEvent) => {
    e.preventDefault();
    e.stopPropagation();
    onEditRequest(e);
  };
  // Drag logic for block
  const [dragging, setDragging] = useState(false);
  const dragStart = useRef<{ x: number; y: number } | null>(null);
  function handleMouseDown(e: React.MouseEvent) {
    if (!isSelected) return;
    setDragging(true);
    dragStart.current = { x: e.clientX, y: e.clientY };
    e.stopPropagation();
  }
  function handleMouseMove(e: MouseEvent) {
    if (dragging && dragStart.current && blockPosition) {
      const dx = e.clientX - dragStart.current.x;
      const dy = e.clientY - dragStart.current.y;
      onBlockDrag(dx, dy);
      dragStart.current = { x: e.clientX, y: e.clientY };
    }
  }
  function handleMouseUp() {
    if (dragging) {
      setDragging(false);
      onBlockDragEnd();
    }
  }
  useEffect(() => {
    if (dragging) {
      window.addEventListener('mousemove', handleMouseMove);
      window.addEventListener('mouseup', handleMouseUp);
    } else {
      window.removeEventListener('mousemove', handleMouseMove);
      window.removeEventListener('mouseup', handleMouseUp);
    }
    return () => {
      window.removeEventListener('mousemove', handleMouseMove);
      window.removeEventListener('mouseup', handleMouseUp);
    };
  }, [dragging]);

  return (
    <div
      id="kanosym-mbe"
      ref={setNodeRef}
      className={`h-full w-full text-zinc-100 p-8 flex flex-col min-h-0 min-w-0 border-2 border-dashed transition relative ${isOver ? 'border-blue-400' : 'border-zinc-700'}`}
      style={{
        position: 'relative',
        backgroundColor: '#27272a',
        backgroundImage: 'radial-gradient(rgba(255,255,255,0.08) 1px, transparent 1px)',
        backgroundSize: '20px 20px',
      }}
      onClick={onDeselect}
    >
      <div id="kanosym-mbe-dropzone" className="flex-1 relative">
        {hasBlock && blockPosition ? (
          <div
            style={{ position: 'absolute', left: blockPosition.x, top: blockPosition.y, cursor: isSelected ? 'grab' : 'pointer', zIndex: 10 }}
            onClick={e => { e.stopPropagation(); onSelect(); }}
            onMouseDown={isSelected ? handleMouseDown : undefined}
          >
            <div className={`transition border-2 rounded ${isSelected ? 'border-blue-500 shadow-lg' : 'border-transparent'}`}>
              <DraggableBlock id="main-block" onContextMenu={handleContextMenu} mode={blockMode} />
            </div>
          </div>
        ) : (
          <div className="flex flex-col items-center justify-center h-full">
            <div className="text-3xl font-bold mb-4">Model Building Environment</div>
            <div className="text-zinc-400">(Drag the blocks here)</div>
          </div>
        )}
      </div>
      {showRunButton && onRunModel && (
        <RunModelButton onClick={onRunModel} />
      )}
    </div>
  );
}

function BlockBar({ hasBlock, mode, setMode }: { hasBlock: boolean; mode: 'classical' | 'hybrid' | 'quantum'; setMode: (m: 'classical' | 'hybrid' | 'quantum') => void }) {
  const { setNodeRef, isOver } = useDroppable({ id: 'blockbar-dropzone' });
  return (
    <div ref={setNodeRef} className={`w-full h-full bg-zinc-950 border-t border-zinc-800 flex items-center px-4 ${isOver ? 'bg-zinc-900' : ''}`}>      
      {!hasBlock && <DraggableBlock id="blockbar-block" mode={mode} />}
      <div className="flex-1" />
      <div className="flex gap-2 items-center">
        <ModeToggle mode={mode} setMode={setMode} />
      </div>
    </div>
  );
}

function ModeToggle({ mode, setMode }: { mode: 'classical' | 'hybrid' | 'quantum'; setMode: (m: 'classical' | 'hybrid' | 'quantum') => void }) {
  return (
    <div className="flex rounded overflow-hidden border border-zinc-700">
      <button
        className={`px-3 py-1 text-xs font-bold transition ${mode === 'classical' ? 'bg-zinc-700 text-white' : 'bg-zinc-900 text-zinc-400 hover:bg-zinc-800'}`}
        onClick={() => setMode('classical')}
      >
        Classical
      </button>
      <button
        className={`px-3 py-1 text-xs font-bold transition ${mode === 'hybrid' ? 'bg-purple-700 text-white' : 'bg-zinc-900 text-purple-400 hover:bg-purple-800'}`}
        onClick={() => setMode('hybrid')}
      >
        Hybrid
      </button>
      <button
        className={`px-3 py-1 text-xs font-bold transition ${mode === 'quantum' ? 'bg-blue-700 text-white' : 'bg-zinc-900 text-blue-400 hover:bg-blue-800'}`}
        onClick={() => setMode('quantum')}
      >
        Quantum
      </button>
    </div>
  );
}

function ContextMenu({ x, y, onEdit, onDelete, onClose }: { x: number; y: number; onEdit: () => void; onDelete: () => void; onClose: () => void }) {
  // Position the menu, but keep it within the viewport
  const style: React.CSSProperties = {
    position: 'fixed',
    left: x,
    top: y,
    zIndex: 100,
    background: 'white',
    borderRadius: '0.375rem',
    boxShadow: '0 2px 8px rgba(0,0,0,0.15)',
    minWidth: 120,
    padding: '0.5rem 0',
  };
  return (
    <div style={style} onClick={onClose}>
      <button
        className="w-full text-left px-4 py-2 hover:bg-zinc-100 text-zinc-800"
        onClick={e => { e.stopPropagation(); onEdit(); }}
      >
        Edit
      </button>
      <button
        className="w-full text-left px-4 py-2 hover:bg-red-100 text-red-700"
        onClick={e => { e.stopPropagation(); onDelete(); }}
      >
        Delete
      </button>
    </div>
  );
}

function FloatingModal({ onClose, blockMode }: { onClose: () => void; blockMode: 'classical' | 'hybrid' | 'quantum' }) {
  const [asset, setAsset] = useState('');
  const [parameter, setParameter] = useState('volatility');
  const [rangeMin, setRangeMin] = useState('');
  const [rangeMax, setRangeMax] = useState('');
  const [steps, setSteps] = useState('');

  function handleSave(e: React.FormEvent) {
    e.preventDefault();
    // For now, just log the values
    console.log({ asset, parameter, rangeMin, rangeMax, steps });
    onClose();
  }

  const blockTypeLabel =
    blockMode === 'classical'
      ? 'Classical Portfolio Sensitivity Test'
      : blockMode === 'hybrid'
      ? 'Hybrid Portfolio Sensitivity Test'
      : 'Quantum Portfolio Sensitivity Test';

  return (
    <div className="fixed inset-0 z-50 flex items-center justify-center bg-black bg-opacity-40">
      <div className="bg-white rounded-lg shadow-lg p-8 min-w-[320px] min-h-[180px] relative">
        <button
          className="absolute top-2 right-2 text-zinc-500 hover:text-zinc-800 text-xl font-bold"
          onClick={onClose}
        >
          ×
        </button>
        <div className="text-lg font-bold mb-4 text-zinc-800">{blockTypeLabel}</div>
        <form className="space-y-4" onSubmit={handleSave}>
          <div>
            <label className="block text-zinc-700 text-sm mb-1">Asset Name</label>
            <input
              className="w-full border border-zinc-300 rounded px-2 py-1"
              value={asset}
              onChange={e => setAsset(e.target.value)}
              required
            />
          </div>
          <div>
            <label className="block text-zinc-700 text-sm mb-1">Parameter</label>
            <select
              className="w-full border border-zinc-300 rounded px-2 py-1"
              value={parameter}
              onChange={e => setParameter(e.target.value)}
            >
              <option value="volatility">Volatility</option>
              <option value="correlation">Correlation</option>
              <option value="weight">Weight</option>
            </select>
          </div>
          <div className="flex space-x-2">
            <div className="flex-1">
              <label className="block text-zinc-700 text-sm mb-1">Range Min</label>
              <input
                type="number"
                step="any"
                className="w-full border border-zinc-300 rounded px-2 py-1"
                value={rangeMin}
                onChange={e => setRangeMin(e.target.value)}
                required
              />
            </div>
            <div className="flex-1">
              <label className="block text-zinc-700 text-sm mb-1">Range Max</label>
              <input
                type="number"
                step="any"
                className="w-full border border-zinc-300 rounded px-2 py-1"
                value={rangeMax}
                onChange={e => setRangeMax(e.target.value)}
                required
              />
            </div>
          </div>
          <div>
            <label className="block text-zinc-700 text-sm mb-1">Steps</label>
            <input
              type="number"
              className="w-full border border-zinc-300 rounded px-2 py-1"
              value={steps}
              onChange={e => setSteps(e.target.value)}
              required
            />
          </div>
          <div className="flex justify-end">
            <button
              type="submit"
              className="bg-blue-600 text-white px-4 py-2 rounded hover:bg-blue-700 transition"
            >
              Save
            </button>
          </div>
        </form>
      </div>
    </div>
  );
}

function ToggleButton({ onClick, icon, position }: { onClick: () => void; icon: React.ReactNode; position: 'left' | 'right' }) {
  return (
    <button
      className={`absolute top-4 z-20 bg-zinc-800 hover:bg-zinc-700 text-zinc-400 border border-zinc-700 rounded w-6 h-6 flex items-center justify-center shadow ${position === 'left' ? 'left-0' : 'right-0'}`}
      style={{ transform: position === 'left' ? 'translateX(-50%)' : 'translateX(50%)' }}
      onClick={onClick}
    >
      {icon}
    </button>
  );
}

function ResizablePane({ children, min = 160, max = 400, initial = 224, onResize, show, onToggle, position, toggleIcon }: { children: React.ReactNode; min?: number; max?: number; initial?: number; onResize?: (w: number) => void; show: boolean; onToggle: () => void; position: 'left' | 'right'; toggleIcon: React.ReactNode }) {
  const [width, setWidth] = useState(initial);
  const dragging = useRef(false);

  function onMouseDown(e: React.MouseEvent) {
    dragging.current = true;
    document.body.style.cursor = 'col-resize';
  }
  function onMouseMove(e: MouseEvent) {
    if (dragging.current) {
      setWidth(w => {
        const newW = Math.max(min, Math.min(max, position === 'left' ? e.clientX : window.innerWidth - e.clientX));
        if (onResize) onResize(newW);
        return newW;
      });
    }
  }
  function onMouseUp() {
    dragging.current = false;
    document.body.style.cursor = '';
  }
  React.useEffect(() => {
    window.addEventListener('mousemove', onMouseMove);
    window.addEventListener('mouseup', onMouseUp);
    return () => {
      window.removeEventListener('mousemove', onMouseMove);
      window.removeEventListener('mouseup', onMouseUp);
    };
  }, []);
  if (!show) {
    return (
      <div className="relative h-full flex-shrink-0" style={{ width: 0, minWidth: 0, maxWidth: 0 }}>
        <ToggleButton onClick={onToggle} icon={toggleIcon} position={position} />
      </div>
    );
  }
  return (
    <div style={{ width, minWidth: min, maxWidth: max }} className="relative h-full flex-shrink-0">
      {children}
      <div
        className="absolute top-0 right-0 w-1 h-full cursor-col-resize z-10 bg-zinc-800 hover:bg-blue-500 transition"
        onMouseDown={onMouseDown}
        style={{ userSelect: 'none' }}
      />
      <ToggleButton onClick={onToggle} icon={toggleIcon} position={position} />
    </div>
  );
}

function LayoutToggles({ showExplorer, setShowExplorer, showNoira, setShowNoira, showBlockBar, setShowBlockBar }: { showExplorer: boolean; setShowExplorer: (v: boolean) => void; showNoira: boolean; setShowNoira: (v: boolean) => void; showBlockBar: boolean; setShowBlockBar: (v: boolean) => void; }) {
  return (
    <div className="absolute top-2 right-4 z-30 flex gap-2">
      <button
        className={`w-7 h-7 flex items-center justify-center rounded hover:bg-zinc-800 ${showExplorer ? 'bg-zinc-700' : ''}`}
        title="Toggle File Explorer"
        onClick={() => setShowExplorer(!showExplorer)}
      >
        <svg width="18" height="18" viewBox="0 0 16 16" fill="none"><rect x="2" y="2" width="4" height="12" rx="1" fill="#B0BEC5"/><rect x="7" y="2" width="7" height="12" rx="1" fill="#B0BEC5"/></svg>
      </button>
      <button
        className={`w-7 h-7 flex items-center justify-center rounded hover:bg-zinc-800 ${showNoira ? 'bg-zinc-700' : ''}`}
        title="Toggle Noira Panel"
        onClick={() => setShowNoira(!showNoira)}
      >
        <svg width="18" height="18" viewBox="0 0 16 16" fill="none"><rect x="2" y="2" width="7" height="12" rx="1" fill="#B0BEC5"/><rect x="11" y="2" width="3" height="12" rx="1" fill="#B0BEC5"/></svg>
      </button>
      <button
        className={`w-7 h-7 flex items-center justify-center rounded hover:bg-zinc-800 ${showBlockBar ? 'bg-zinc-700' : ''}`}
        title="Toggle Block Bar"
        onClick={() => setShowBlockBar(!showBlockBar)}
      >
        <svg width="18" height="18" viewBox="0 0 16 16" fill="none"><rect x="2" y="2" width="12" height="10" rx="1" fill="#B0BEC5"/><rect x="2" y="13" width="12" height="2" rx="1" fill="#B0BEC5"/></svg>
      </button>
    </div>
  );
}

function SubtleResizableBorder({ onResize, direction, children, show = true, min = 200, max = 480, initial = 224 }: { onResize?: (w: number) => void; direction: 'left' | 'right' | 'bottom'; children: React.ReactNode; show?: boolean; min?: number; max?: number; initial?: number }) {
  const [size, setSize] = useState(initial);
  const dragging = useRef(false);

  function onMouseDown(e: React.MouseEvent) {
    dragging.current = true;
    document.body.style.cursor = direction === 'bottom' ? 'row-resize' : 'col-resize';
  }
  function onMouseMove(e: MouseEvent) {
    if (dragging.current) {
      let newSize = size;
      if (direction === 'left') newSize = Math.max(min, Math.min(max, e.clientX));
      if (direction === 'right') newSize = Math.max(min, Math.min(max, window.innerWidth - e.clientX));
      if (direction === 'bottom') newSize = Math.max(min, Math.min(max, window.innerHeight - e.clientY));
      setSize(newSize);
      if (onResize) onResize(newSize);
    }
  }
  function onMouseUp() {
    dragging.current = false;
    document.body.style.cursor = '';
  }
  React.useEffect(() => {
    window.addEventListener('mousemove', onMouseMove);
    window.addEventListener('mouseup', onMouseUp);
    return () => {
      window.removeEventListener('mousemove', onMouseMove);
      window.removeEventListener('mouseup', onMouseUp);
    };
  }, [size]);
  if (!show) return null;
  let style: React.CSSProperties = {};
  if (direction === 'left' || direction === 'right') style.width = size;
  if (direction === 'bottom') style.height = size;
  return (
    <div style={style} className={`relative h-full ${direction === 'bottom' ? 'w-full' : ''} flex-shrink-0`}>
      {children}
      <div
        className={`absolute ${direction === 'left' ? 'top-0 right-0 w-1 h-full' : direction === 'right' ? 'top-0 left-0 w-1 h-full' : 'left-0 top-0 w-full h-1'} z-10 bg-zinc-800 hover:bg-blue-500 transition`}
        style={{ cursor: direction === 'bottom' ? 'row-resize' : 'col-resize', userSelect: 'none' }}
        onMouseDown={onMouseDown}
      />
    </div>
  );
}

function RunModelButton({ onClick }: { onClick: () => void }) {
  return (
    <button
      className="absolute bottom-6 right-8 z-40 bg-green-600 hover:bg-green-700 text-white font-bold px-6 py-3 rounded shadow-lg transition"
      style={{ position: 'absolute', bottom: 75, right: 10 }}
      onClick={onClick}
    >
      Run Model
    </button>
  );
}

function App() {
  // blockLocation: 'blockbar' | 'main' | 'dragging'
  const [activeId, setActiveId] = useState<string | null>(null);
  const [showModal, setShowModal] = useState(false);
  const [contextMenu, setContextMenu] = useState<{ x: number; y: number } | null>(null);
  const [showExplorer, setShowExplorer] = useState(true);
  const [showNoira, setShowNoira] = useState(true);
  const [showBlockBar, setShowBlockBar] = useState(true);
  const [selectedBlockProject, setSelectedBlockProject] = useState<string | null>(null);

  // Add mode state to App
  const [mode, setMode] = useState<'classical' | 'hybrid' | 'quantum'>('classical');
  // Store block mode per project
  const [projectBlockModes, setProjectBlockModes] = useState<{ [projectId: string]: 'classical' | 'hybrid' | 'quantum' }>({});

  // Add state for new project modal
  const [showNewProjectModal, setShowNewProjectModal] = useState(false);
  const [newProjectName, setNewProjectName] = useState('');

  // Add state for project delete dialog
  const [projectToDelete, setProjectToDelete] = useState<{ id: string; name: string } | null>(null);

  // Add resultsTabs state per project
  const [resultsTabs, setResultsTabs] = useState<{ [projectId: string]: Array<{ id: string; label: string; data: any }> }>({});
  const [currentResultsTab, setCurrentResultsTab] = useState<{ [projectId: string]: string | null }>({});

  // Add isRunningModel and projectBlockParams state (mock for now)
  const [isRunningModel, setIsRunningModel] = useState(false);
  const [projectBlockParams, setProjectBlockParams] = useState<{ [projectId: string]: any }>({});

  // In App, add state for mockProjects and mockFiles
  const [mockProjects, setMockProjects] = useState([
    { id: 'proj-1', name: 'Project Alpha' },
    { id: 'proj-2', name: 'Project Beta' },
    { id: 'proj-3', name: 'Project Gamma' },
  ]);
  const [mockFiles, setMockFiles] = useState<FileNode[]>([
    { id: 'folder-proj-1', name: 'Project Alpha', type: 'folder', children: [ { id: 'ksm-proj-1', name: 'Project Alpha.ksm', type: 'file' } ] },
    { id: 'folder-proj-2', name: 'Project Beta', type: 'folder', children: [ { id: 'ksm-proj-2', name: 'Project Beta.ksm', type: 'file' } ] },
    { id: 'folder-proj-3', name: 'Project Gamma', type: 'folder', children: [ { id: 'ksm-proj-3', name: 'Project Gamma.ksm', type: 'file' } ] },
  ]);
  const [selectedFile, setSelectedFile] = useState<string | null>(null);
  const [fsFiles, setFsFiles] = useState<FileNode[]>([]);
  const [fsPath, setFsPath] = useState<string | null>(null);

  // Project tab state
  const [openProjects, setOpenProjects] = useState([mockProjects[0]]);
  const [currentProjectId, setCurrentProjectId] = useState(mockProjects[0].id);
  // Per-project block state
  const [projectBlocks, setProjectBlocks] = useState<{ [projectId: string]: 'blockbar' | 'main' }>({ [mockProjects[0].id]: 'blockbar' });
  const [projectBlockPositions, setProjectBlockPositions] = useState<{ [projectId: string]: { x: number; y: number } | null }>({});
  const blockLocation = projectBlocks[currentProjectId] || 'blockbar';
  function setBlockLocationForCurrent(loc: 'blockbar' | 'main') {
    setProjectBlocks(prev => ({ ...prev, [currentProjectId]: loc }));
  }
  // Replace openProject logic with onKsmDoubleClick
  function onKsmDoubleClick(projectId: string) {
    if (!openProjects.find(p => p.id === projectId)) {
      setOpenProjects([...openProjects, mockProjects.find(p => p.id === projectId)!]);
    }
    setCurrentProjectId(projectId);
    setProjectBlocks(prev => ({ ...prev, [projectId]: prev[projectId] || 'blockbar' }));
  }
  function closeProject(id: string) {
    const idx = openProjects.findIndex(p => p.id === id);
    if (idx !== -1) {
      const newOpen = openProjects.filter(p => p.id !== id);
      setOpenProjects(newOpen);
      setProjectBlocks(prev => {
        const newBlocks = { ...prev };
        delete newBlocks[id];
        return newBlocks;
      });
      if (currentProjectId === id && newOpen.length > 0) {
        setCurrentProjectId(newOpen[Math.max(0, idx - 1)].id);
      }
    }
  }

  async function handleChooseFolder() {
    if (window.electronAPI && window.electronAPI.chooseFolder) {
      const folder = await window.electronAPI.chooseFolder();
      if (folder) {
        setFsPath(folder);
        const files = await window.electronAPI.readDir(folder);
        setFsFiles(
          files.map((f: any, idx: number) => ({
            id: folder + '/' + f.name,
            name: f.name,
            type: f.type,
            // No children for now; can add recursive loading later
          }))
        );
      }
    }
  }

  function handleDragStart(event: DragStartEvent) {
    setActiveId(event.active.id as string);
    setContextMenu(null); // Hide context menu if dragging
  }

  function handleDragEnd(event: DragEndEvent) {
    if (event.over) {
      if (event.over.id === 'center-dropzone') {
        const dropzoneElem = document.getElementById('kanosym-mbe-dropzone');
        const dropzoneRect = dropzoneElem?.getBoundingClientRect();
        let dropX = 200, dropY = 120; // fallback default
        if (activeId === 'blockbar-block' && dropzoneRect) {
          let pointerX: number | null = null, pointerY: number | null = null;
          if (event.activatorEvent && 'clientX' in event.activatorEvent && 'clientY' in event.activatorEvent) {
            pointerX = Number(event.activatorEvent.clientX);
            pointerY = Number(event.activatorEvent.clientY);
          } else if (window.event && 'clientX' in window.event && 'clientY' in window.event) {
            pointerX = Number(window.event.clientX);
            pointerY = Number(window.event.clientY);
          }
          if (
            pointerX !== null && pointerY !== null &&
            pointerX >= dropzoneRect.left && pointerX <= dropzoneRect.right &&
            pointerY >= dropzoneRect.top && pointerY <= dropzoneRect.bottom
          ) {
            dropX = pointerX - dropzoneRect.left;
            dropY = pointerY - dropzoneRect.top;
          } else {
            // Snap to center if pointer is not inside dropzone
            dropX = dropzoneRect.width / 2;
            dropY = dropzoneRect.height / 2;
          }
        } else if (activeId === 'main-block' && dropzoneRect && projectBlockPositions[currentProjectId]) {
          // If dragging the block within the MBE, add delta to current position
          const prev = projectBlockPositions[currentProjectId];
          dropX = prev!.x + (event.delta?.x ?? 0);
          dropY = prev!.y + (event.delta?.y ?? 0);
        } else if (dropzoneRect) {
          // Fallback: center of dropzone
          dropX = dropzoneRect.width / 2;
          dropY = dropzoneRect.height / 2;
        }
        // Clamp to dropzone bounds if rect is available
        if (dropzoneRect) {
          dropX = Math.max(0, Math.min(dropX, dropzoneRect.width));
          dropY = Math.max(0, Math.min(dropY, dropzoneRect.height));
        }
        setBlockLocationForCurrent('main');
        setProjectBlockPositions(prev => ({ ...prev, [currentProjectId]: { x: dropX, y: dropY } }));
        setProjectBlockModes(prev => ({ ...prev, [currentProjectId]: mode }));
      } else if (event.over.id === 'blockbar-dropzone') {
        setBlockLocationForCurrent('blockbar');
        setProjectBlockPositions(prev => ({ ...prev, [currentProjectId]: null }));
        setProjectBlockModes(prev => {
          const copy = { ...prev };
          delete copy[currentProjectId];
          return copy;
        });
        setSelectedBlockProject(null);
      }
    }
    setActiveId(null);
  }

  function handleEditRequest(e: React.MouseEvent) {
    e.preventDefault();
    setContextMenu({ x: e.clientX, y: e.clientY });
  }

  function handleEdit() {
    setShowBlockEditModal(true);
    setContextMenu(null);
  }

  function handleModalClose() {
    setShowModal(false);
  }

  function handleCloseContextMenu() {
    setContextMenu(null);
  }

  // On Run Model, POST to backend and add results tab
  async function handleRunModel() {
    // Gather block params from state (replace with your actual state)
    const blockParams = projectBlockParams[currentProjectId]; // e.g. { portfolio, param, asset, range, steps }
    if (!blockParams) {
      alert('Please configure the block parameters first');
      return;
    }
    
    // Get the current block mode for this project
    const blockMode = projectBlockModes[currentProjectId] || 'classical';
    
    // Determine the appropriate endpoint based on block mode
    let endpoint;
    switch (blockMode) {
      case 'classical':
        endpoint = 'http://localhost:5001/api/classical_sensitivity_test';
        break;
      case 'hybrid':
        endpoint = 'http://localhost:5001/api/hybrid_sensitivity_test';
        break;
      case 'quantum':
        endpoint = 'http://localhost:5001/api/quantum_sensitivity_test';
        break;
      default:
        endpoint = 'http://localhost:5001/api/classical_sensitivity_test';
    }
    
    setIsRunningModel(true);
    
    // Generate user message based on analysis parameters
    const userMessage = `Tell me about this ${blockMode} sensitivity test for ${blockParams.asset} ${blockParams.param}.`;
    
    // IMMEDIATELY show user message and thinking state in Noira
    triggerNoiraMessage(userMessage, null, true); // true = show thinking state
    
    try {
      const res = await fetch(endpoint, {
        method: 'POST',
        headers: { 'Content-Type': 'application/json' },
        body: JSON.stringify(blockParams),
      });
      const data = await res.json();
      
      if (!res.ok) {
        // Handle validation errors
        const errorMessage = data.error || 'Unknown error occurred';
        alert(`Validation Error: ${errorMessage}`);
        setIsRunningModel(false);
        // Clear thinking state on error
        triggerNoiraMessage(userMessage, "Sorry, there was an error running the analysis.", false);
        return;
      }
      
<<<<<<< HEAD
      // Add results tab, include testType
      addResultsTab(currentProjectId, { ...data, testType: blockMode });
=======
      // Add results tab IMMEDIATELY (graph displays right away)
      addResultsTab(currentProjectId, data);
>>>>>>> 9a6a7bc9
      
      // Handle async Noira processing
      if (data.noira_notification?.processing && data.noira_notification?.analysis_id) {
        const analysisId = data.noira_notification.analysis_id;
        
        // Start polling for Noira response (will update the thinking message when ready)
        pollForNoiraResponse(analysisId, userMessage);
      } else if (data.noira_notification?.sent && data.noira_notification?.brief_message) {
        // Legacy: immediate Noira response (shouldn't happen anymore)
        triggerNoiraMessage(userMessage, data.noira_notification.llm_response, false);
      }
      
      setIsRunningModel(false);
    } catch (err) {
      setIsRunningModel(false);
      alert('Error running model: ' + (err instanceof Error ? err.message : 'Unknown error'));
      // Clear thinking state on error
      triggerNoiraMessage(userMessage, "Sorry, there was an error running the analysis.", false);
    }
  }

  // Function to poll for async Noira response
  async function pollForNoiraResponse(analysisId: string, userMessage: string) {
    const maxAttempts = 30; // Poll for up to 30 seconds
    let attempts = 0;
    
    const poll = async () => {
      try {
        const response = await fetch(`http://localhost:5001/api/chat/async-response/${analysisId}`);
        const data = await response.json();
        
        if (data.success && data.response_data) {
          // Noira response is ready! Update the message with the actual response
          triggerNoiraMessage(userMessage, data.response_data.llm_response, false);
          return;
        }
        
        // Response not ready yet, continue polling
        attempts++;
        if (attempts < maxAttempts) {
          setTimeout(poll, 1000); // Poll every 1 second
        } else {
          console.warn(`Polling timeout for analysis ${analysisId}`);
          // Show timeout message
          triggerNoiraMessage(userMessage, "Analysis is taking longer than expected. Please try again.", false);
        }
      } catch (error) {
        console.error('Error polling for Noira response:', error);
        attempts++;
        if (attempts < maxAttempts) {
          setTimeout(poll, 1000);
        } else {
          // Show error message
          triggerNoiraMessage(userMessage, "There was an error getting the analysis. Please try again.", false);
        }
      }
    };
    
    // Start polling after a 2-second delay to give the backend time to process
    setTimeout(poll, 2000);
  }

      // Add function to trigger Noira message
    function triggerNoiraMessage(briefMessage: string, llmResponse?: string | null, showThinkingState = false) {
    // We'll need to communicate with NoiraPanel component
    // For now, we can dispatch a custom event that NoiraPanel can listen to
    const event = new CustomEvent('noiraAutoMessage', { 
      detail: { 
        message: briefMessage,
        response: llmResponse,
        showThinkingState
      } 
    });
    window.dispatchEvent(event);
  }

  // Helper to add a results tab
  function addResultsTab(projectId: string, data: any) {
    setResultsTabs(prev => {
      const tabs = prev[projectId] || [];
      const newId = `results-${Date.now()}`;
      const newTab = { id: newId, label: `Results ${tabs.length + 1}`, data };
      return { ...prev, [projectId]: [...tabs, newTab] };
    });
    setCurrentResultsTab(prev => ({ ...prev, [projectId]: `results-${Date.now()}` }));
  }

  // Helper to close a results tab
  function closeResultsTab(projectId: string, tabId: string) {
    setResultsTabs(prev => {
      const tabs = (prev[projectId] || []).filter(tab => tab.id !== tabId);
      return { ...prev, [projectId]: tabs };
    });
    setCurrentResultsTab(prev => {
      const tabs = resultsTabs[projectId] || [];
      const idx = tabs.findIndex(tab => tab.id === tabId);
      let newTabId = null;
      if (tabs.length > 1) {
        if (idx > 0) newTabId = tabs[idx - 1].id;
        else newTabId = tabs[1].id;
      }
      return { ...prev, [projectId]: newTabId };
    });
  }

  // Render results tab bar and ResultsChart
  function ResultsTabsBar({ projectId }: { projectId: string }) {
    const tabs = resultsTabs[projectId] || [];
    const activeTabId = currentResultsTab[projectId];
    return (
      <div className="flex items-end border-b border-zinc-800 bg-zinc-900 px-2" style={{ minHeight: 36 }}>
        {tabs.map(tab => (
          <div key={tab.id} className={`flex items-center mr-2 ${activeTabId === tab.id ? 'border-b-2 border-green-500' : ''}`}> 
            <button
              className={`px-3 py-1 rounded-t text-sm font-medium ${activeTabId === tab.id ? 'bg-zinc-800 text-green-500' : 'bg-zinc-900 text-zinc-300 hover:bg-zinc-800'}`}
              onClick={() => setCurrentResultsTab(prev => ({ ...prev, [projectId]: tab.id }))}
            >
              {tab.label}
            </button>
            <button
              className="ml-1 text-xs text-zinc-400 hover:text-red-500"
              onClick={() => closeResultsTab(projectId, tab.id)}
              title="Close results tab"
            >
              ×
            </button>
          </div>
        ))}
      </div>
    );
  }

  function ResultsTabContent({ projectId }: { projectId: string }) {
    const tabs = resultsTabs[projectId] || [];
    const activeTabId = currentResultsTab[projectId];
    const tab = tabs.find(t => t.id === activeTabId);
    if (!tab) return null;
    return <ResultsChart data={tab.data} />;
  }

  const isBlockSelected = selectedBlockProject === currentProjectId;
  function handleBlockSelect() {
    setSelectedBlockProject(currentProjectId);
  }
  function handleBlockDrag(dx: number, dy: number) {
    setProjectBlockPositions(prev => {
      const pos = prev[currentProjectId];
      if (!pos) return prev;
      return { ...prev, [currentProjectId]: { x: pos.x + dx, y: pos.y + dy } };
    });
  }
  function handleBlockDragEnd() {
    // Could add snap-to-grid or bounds logic here
  }

  // Set minimums to ensure main pane never gets too small
  const minExplorer = 200;
  const minNoira = 260;
  const minMain = 400;
  const [noiraWidth, setNoiraWidth] = useState(320);
  // Remove dynamic max logic and noiraWidth state

  // In App, add a handler to deselect the block
  function handleBlockDeselect() {
    setSelectedBlockProject(null);
  }

  // In App, add a handler for block delete
  function handleBlockDelete() {
    setBlockLocationForCurrent('blockbar');
    setProjectBlockPositions(prev => ({ ...prev, [currentProjectId]: null }));
    setProjectBlockModes(prev => {
      const copy = { ...prev };
      delete copy[currentProjectId];
      return copy;
    });
    setSelectedBlockProject(null);
    setContextMenu(null);
  }

  // Add handler to create a new project
  function handleCreateProject() {
    if (!newProjectName.trim()) return;
    const name = newProjectName.trim();
    const id = `proj-${Date.now()}`;
    const newProject = { id, name };
    setMockProjects(prev => [...prev, newProject]);
    setMockFiles(prev => [
      ...prev,
      {
        id: `folder-${id}`,
        name,
        type: 'folder',
        children: [
          { id: `ksm-${id}`, name: `${name}.ksm`, type: 'file' },
        ],
      },
    ]);
    setShowNewProjectModal(false);
    setNewProjectName('');
  }

  // In App, add handler for project folder context menu
  const [projectFolderMenu, setProjectFolderMenu] = useState<{ x: number; y: number; project: { id: string; name: string } } | null>(null);
  function handleProjectFolderContextMenu(project: { id: string; name: string }, e: React.MouseEvent) {
    setProjectFolderMenu({ x: e.clientX, y: e.clientY, project });
  }
  function handleDeleteProjectConfirm() {
    if (!projectToDelete) return;
    setMockProjects(prev => prev.filter(p => p.id !== projectToDelete.id));
    setMockFiles(prev => prev.filter(f => f.id !== `folder-${projectToDelete.id}`));
    // Close tab if open
    setOpenProjects(prev => prev.filter(p => p.id !== projectToDelete.id));
    setProjectBlocks(prev => {
      const copy = { ...prev };
      delete copy[projectToDelete.id];
      return copy;
    });
    setProjectBlockPositions(prev => {
      const copy = { ...prev };
      delete copy[projectToDelete.id];
      return copy;
    });
    setProjectBlockModes(prev => {
      const copy = { ...prev };
      delete copy[projectToDelete.id];
      return copy;
    });
    setProjectToDelete(null);
  }

  // Add state for block edit modal
  const [showBlockEditModal, setShowBlockEditModal] = useState(false);

  // Edit Modal for block parameters
  function BlockEditModal({ open, onClose, params, onSave }: { open: boolean; onClose: () => void; params: any; onSave: (params: any) => void }) {
    const [form, setForm] = useState(params || {
      portfolio: {
        assets: ['AAPL', 'GOOG', 'MSFT'],
        weights: [0.4, 0.3, 0.3],
        volatility: [0.2, 0.18, 0.22],
        correlation_matrix: [
          [1, 0.2, 0.1],
          [0.2, 1, 0.15],
          [0.1, 0.15, 1],
        ],
      },
      param: 'volatility',
      asset: 'AAPL',
      range: [0.15, 0.25],
      steps: 6,
    });

    // Helper function to update correlation matrix when assets change
    function updateCorrelationMatrix(newAssets: string[]) {
      const currentMatrix = form.portfolio.correlation_matrix;
      const newSize = newAssets.length;
      
      if (newSize > currentMatrix.length) {
        // Add new rows/columns
        const newMatrix = currentMatrix.map((row: number[]) => [...row, 0.1]);
        for (let i = currentMatrix.length; i < newSize; i++) {
          const newRow = new Array(newSize).fill(0.1);
          newRow[i] = 1; // Diagonal should be 1
          newMatrix.push(newRow);
        }
        return newMatrix;
      } else if (newSize < currentMatrix.length) {
        // Remove rows/columns
        return currentMatrix.slice(0, newSize).map((row: number[]) => row.slice(0, newSize));
      }
      return currentMatrix;
    }

    // Helper function to update arrays when assets change
    function updateArray<T>(array: T[], newSize: number, defaultValue: T): T[] {
      if (newSize > array.length) {
        return [...array, ...Array(newSize - array.length).fill(defaultValue)];
      } else if (newSize < array.length) {
        return array.slice(0, newSize);
      }
      return array;
    }

    function addAsset() {
      if (form.portfolio.assets.length >= 5) return;
      
      const newAssetName = `ASSET${form.portfolio.assets.length + 1}`;
      const newAssets = [...form.portfolio.assets, newAssetName];
      const newWeights = updateArray(form.portfolio.weights, newAssets.length, 0.1);
      const newVolatility = updateArray(form.portfolio.volatility, newAssets.length, 0.2);
      const newCorrelationMatrix = updateCorrelationMatrix(newAssets);
      
      // Normalize weights
      const totalWeight = newWeights.reduce((sum: number, w: number) => sum + w, 0);
      const normalizedWeights = newWeights.map((w: number) => w / totalWeight);
      
      setForm((prev: any) => ({
        ...prev,
        portfolio: {
          ...prev.portfolio,
          assets: newAssets,
          weights: normalizedWeights,
          volatility: newVolatility,
          correlation_matrix: newCorrelationMatrix,
        },
        asset: newAssetName, // Set to the new asset
      }));
    }

    function removeAsset(index: number) {
      if (form.portfolio.assets.length <= 1) return;
      
      const newAssets = form.portfolio.assets.filter((_: string, i: number) => i !== index);
      const newWeights = form.portfolio.weights.filter((_: number, i: number) => i !== index);
      const newVolatility = form.portfolio.volatility.filter((_: number, i: number) => i !== index);
      const newCorrelationMatrix = updateCorrelationMatrix(newAssets);
      
      // Normalize weights
      const totalWeight = newWeights.reduce((sum: number, w: number) => sum + w, 0);
      const normalizedWeights = newWeights.map((w: number) => w / totalWeight);
      
      // Update selected asset if it was removed
      let newSelectedAsset = form.asset;
      if (form.asset === form.portfolio.assets[index]) {
        newSelectedAsset = newAssets[0];
      }
      
      setForm((prev: any) => ({
        ...prev,
        portfolio: {
          ...prev.portfolio,
          assets: newAssets,
          weights: normalizedWeights,
          volatility: newVolatility,
          correlation_matrix: newCorrelationMatrix,
        },
        asset: newSelectedAsset,
      }));
    }

    function handleChangePortfolioField(field: string, value: any) {
      setForm((prev: any) => ({ ...prev, portfolio: { ...prev.portfolio, [field]: value } }));
    }
    
    function handleChange(e: React.ChangeEvent<HTMLInputElement | HTMLSelectElement>) {
      const { name, value } = e.target;
      setForm((prev: any) => ({ ...prev, [name]: name === 'steps' ? Number(value) : value }));
    }
    
    function handleRangeChange(idx: number, value: string) {
      setForm((prev: any) => {
        const range = [...prev.range];
        range[idx] = Number(value);
        return { ...prev, range };
      });
    }
    
    function handleAssetChange(idx: number, value: string) {
      setForm((prev: any) => {
        const assets = [...prev.portfolio.assets];
        assets[idx] = value;
        return { ...prev, portfolio: { ...prev.portfolio, assets } };
      });
    }
    
    function handleWeightChange(idx: number, value: string) {
      setForm((prev: any) => {
        const weights = [...prev.portfolio.weights];
        weights[idx] = Number(value);
        return { ...prev, portfolio: { ...prev.portfolio, weights } };
      });
    }
    
    function handleVolatilityChange(idx: number, value: string) {
      setForm((prev: any) => {
        const volatility = [...prev.portfolio.volatility];
        volatility[idx] = Number(value);
        return { ...prev, portfolio: { ...prev.portfolio, volatility } };
      });
    }
    
    function handleCorrelationChange(i: number, j: number, value: string) {
      setForm((prev: any) => {
        const matrix = prev.portfolio.correlation_matrix.map((row: number[], idx: number) => [...row]);
        matrix[i][j] = Number(value);
        matrix[j][i] = Number(value);
        return { ...prev, portfolio: { ...prev.portfolio, correlation_matrix: matrix } };
      });
    }

    const blockTypeLabel =
      projectBlockModes[currentProjectId] === 'classical'
        ? 'Classical Portfolio Sensitivity Test'
        : projectBlockModes[currentProjectId] === 'hybrid'
        ? 'Hybrid Portfolio Sensitivity Test'
        : 'Quantum Portfolio Sensitivity Test';

    return open ? (
      <div className="fixed inset-0 z-50 flex items-center justify-center bg-black bg-opacity-50 backdrop-blur-sm">
        <div className="bg-zinc-900 border border-zinc-700 rounded-lg shadow-2xl p-6 min-w-[800px] max-w-[1000px] max-h-[90vh] overflow-y-auto">
          {/* Header */}
          <div className="flex items-center justify-between mb-6">
            <div>
              <h2 className="text-xl font-semibold text-zinc-100">{blockTypeLabel}</h2>
              <p className="text-sm text-zinc-400 mt-1">Configure portfolio parameters and sensitivity analysis</p>
            </div>
            <button
              className="text-zinc-400 hover:text-zinc-200 transition-colors p-2 rounded-lg hover:bg-zinc-800"
              onClick={onClose}
            >
              <svg className="w-5 h-5" fill="none" stroke="currentColor" viewBox="0 0 24 24">
                <path strokeLinecap="round" strokeLinejoin="round" strokeWidth={2} d="M6 18L18 6M6 6l12 12" />
              </svg>
            </button>
          </div>

          <form className="space-y-6" onSubmit={e => { e.preventDefault(); onSave(form); onClose(); }}>
            {/* Portfolio Configuration Section */}
            <div className="bg-zinc-800 rounded-lg p-4 border border-zinc-700">
              <h3 className="text-lg font-medium text-zinc-100 mb-4 flex items-center">
                <svg className="w-5 h-5 mr-2 text-blue-400" fill="none" stroke="currentColor" viewBox="0 0 24 24">
                  <path strokeLinecap="round" strokeLinejoin="round" strokeWidth={2} d="M19 11H5m14 0a2 2 0 012 2v6a2 2 0 01-2 2H5a2 2 0 01-2-2v-6a2 2 0 012-2m14 0V9a2 2 0 00-2-2M5 11V9a2 2 0 012-2m0 0V5a2 2 0 012-2h6a2 2 0 012 2v2M7 7h10" />
                </svg>
                Portfolio Configuration
              </h3>
              
              {/* Assets Management */}
              <div className="mb-4">
                <div className="flex items-center justify-between mb-3">
                  <label className="block text-zinc-300 text-sm font-medium">Assets ({form.portfolio.assets.length}/5)</label>
                  <button
                    type="button"
                    onClick={addAsset}
                    disabled={form.portfolio.assets.length >= 5}
                    className="px-3 py-1 text-xs bg-blue-600 text-white rounded hover:bg-blue-700 disabled:bg-zinc-600 disabled:cursor-not-allowed transition-colors flex items-center"
                  >
                    <svg className="w-3 h-3 mr-1" fill="none" stroke="currentColor" viewBox="0 0 24 24">
                      <path strokeLinecap="round" strokeLinejoin="round" strokeWidth={2} d="M12 6v6m0 0v6m0-6h6m-6 0H6" />
                    </svg>
                    Add Asset
                  </button>
                </div>
                
                <div className="grid grid-cols-1 md:grid-cols-2 lg:grid-cols-3 gap-4">
                  {form.portfolio.assets.map((asset: string, idx: number) => (
                    <div key={idx} className="bg-zinc-700 rounded-lg p-3 border border-zinc-600">
                      <div className="flex items-center justify-between mb-2">
                        <span className="text-xs text-zinc-400 font-medium">Asset {idx + 1}</span>
                        {form.portfolio.assets.length > 1 && (
                          <button
                            type="button"
                            onClick={() => removeAsset(idx)}
                            className="text-red-400 hover:text-red-300 transition-colors p-1"
                          >
                            <svg className="w-4 h-4" fill="none" stroke="currentColor" viewBox="0 0 24 24">
                              <path strokeLinecap="round" strokeLinejoin="round" strokeWidth={2} d="M19 7l-.867 12.142A2 2 0 0116.138 21H7.862a2 2 0 01-1.995-1.858L5 7m5 4v6m4-6v6m1-10V4a1 1 0 00-1-1h-4a1 1 0 00-1 1v3M4 7h16" />
                            </svg>
                          </button>
                        )}
                      </div>
                      
                      <div className="space-y-2">
                        <div>
                          <label className="block text-xs text-zinc-400 mb-1">Symbol</label>
                          <input
                            className="w-full bg-zinc-600 border border-zinc-500 rounded px-2 py-1 text-zinc-100 text-sm focus:outline-none focus:ring-2 focus:ring-blue-500"
                            value={asset}
                            onChange={e => handleAssetChange(idx, e.target.value)}
                            placeholder="AAPL"
                          />
                        </div>
                        
                        <div>
                          <label className="block text-xs text-zinc-400 mb-1">Weight</label>
                          <input
                            type="number"
                            step="0.01"
                            min="0"
                            max="1"
                            className="w-full bg-zinc-600 border border-zinc-500 rounded px-2 py-1 text-zinc-100 text-sm focus:outline-none focus:ring-2 focus:ring-blue-500"
                            value={form.portfolio.weights[idx]}
                            onChange={e => handleWeightChange(idx, e.target.value)}
                          />
                        </div>
                        
                        <div>
                          <label className="block text-xs text-zinc-400 mb-1">Volatility</label>
                          <input
                            type="number"
                            step="0.01"
                            min="0"
                            className="w-full bg-zinc-600 border border-zinc-500 rounded px-2 py-1 text-zinc-100 text-sm focus:outline-none focus:ring-2 focus:ring-blue-500"
                            value={form.portfolio.volatility[idx]}
                            onChange={e => handleVolatilityChange(idx, e.target.value)}
                          />
                        </div>
                      </div>
                    </div>
                  ))}
                </div>
              </div>

              {/* Correlation Matrix */}
              <div>
                <label className="block text-zinc-300 text-sm font-medium mb-3">Correlation Matrix</label>
                <div className="bg-zinc-700 rounded-lg p-3 border border-zinc-600 overflow-x-auto">
                  <div className="grid gap-1" style={{ gridTemplateColumns: `repeat(${form.portfolio.assets.length + 1}, minmax(60px, 1fr))` }}>
                    {/* Header row */}
                    <div className="text-xs text-zinc-400 font-medium p-1"></div>
                    {form.portfolio.assets.map((asset: string, idx: number) => (
                      <div key={idx} className="text-xs text-zinc-400 font-medium p-1 text-center">{asset}</div>
                    ))}
                    
                    {/* Data rows */}
                    {form.portfolio.correlation_matrix.map((row: number[], i: number) => (
                      <React.Fragment key={i}>
                        <div className="text-xs text-zinc-400 font-medium p-1">{form.portfolio.assets[i]}</div>
                        {row.map((val: number, j: number) => (
                          <input
                            key={j}
                            type="number"
                            step="0.01"
                            min="-1"
                            max="1"
                            className="w-full bg-zinc-600 border border-zinc-500 rounded px-1 py-1 text-zinc-100 text-xs text-center focus:outline-none focus:ring-1 focus:ring-blue-500"
                            value={val}
                            onChange={e => handleCorrelationChange(i, j, e.target.value)}
                            disabled={i === j}
                          />
                        ))}
                      </React.Fragment>
                    ))}
                  </div>
                </div>
              </div>
            </div>

            {/* Sensitivity Analysis Section */}
            <div className="bg-zinc-800 rounded-lg p-4 border border-zinc-700">
              <h3 className="text-lg font-medium text-zinc-100 mb-4 flex items-center">
                <svg className="w-5 h-5 mr-2 text-green-400" fill="none" stroke="currentColor" viewBox="0 0 24 24">
                  <path strokeLinecap="round" strokeLinejoin="round" strokeWidth={2} d="M9 19v-6a2 2 0 00-2-2H5a2 2 0 00-2 2v6a2 2 0 002 2h2a2 2 0 002-2zm0 0V9a2 2 0 012-2h2a2 2 0 012 2v10m-6 0a2 2 0 002 2h2a2 2 0 002-2m0 0V5a2 2 0 012-2h2a2 2 0 012 2v14a2 2 0 01-2 2h-2a2 2 0 01-2-2z" />
                </svg>
                Sensitivity Analysis Parameters
              </h3>
              
              <div className="grid grid-cols-1 md:grid-cols-2 lg:grid-cols-4 gap-4">
                <div>
                  <label className="block text-zinc-300 text-sm font-medium mb-2">Parameter to Perturb</label>
                  <select 
                    name="param" 
                    className="w-full bg-zinc-600 border border-zinc-500 rounded px-3 py-2 text-zinc-100 focus:outline-none focus:ring-2 focus:ring-blue-500" 
                    value={form.param} 
                    onChange={handleChange}
                  >
                    <option value="volatility">Volatility</option>
                    <option value="weight">Weight</option>
                    <option value="correlation">Correlation</option>
                  </select>
                </div>
                
                <div>
                  <label className="block text-zinc-300 text-sm font-medium mb-2">Target Asset</label>
                  <select 
                    name="asset" 
                    className="w-full bg-zinc-600 border border-zinc-500 rounded px-3 py-2 text-zinc-100 focus:outline-none focus:ring-2 focus:ring-blue-500" 
                    value={form.asset} 
                    onChange={handleChange}
                  >
                    {form.portfolio.assets.map((asset: string, idx: number) => (
                      <option key={idx} value={asset}>{asset}</option>
                    ))}
                  </select>
                </div>
                
                <div>
                  <label className="block text-zinc-300 text-sm font-medium mb-2">Range Min</label>
                  <input
                    type="number"
                    step="any"
                    className="w-full bg-zinc-600 border border-zinc-500 rounded px-3 py-2 text-zinc-100 focus:outline-none focus:ring-2 focus:ring-blue-500"
                    value={form.range[0]}
                    onChange={e => handleRangeChange(0, e.target.value)}
                    required
                  />
                </div>
                
                <div>
                  <label className="block text-zinc-300 text-sm font-medium mb-2">Range Max</label>
                  <input
                    type="number"
                    step="any"
                    className="w-full bg-zinc-600 border border-zinc-500 rounded px-3 py-2 text-zinc-100 focus:outline-none focus:ring-2 focus:ring-blue-500"
                    value={form.range[1]}
                    onChange={e => handleRangeChange(1, e.target.value)}
                    required
                  />
                </div>
              </div>
              
              <div className="mt-4">
                <label className="block text-zinc-300 text-sm font-medium mb-2">Number of Steps</label>
                <input
                  name="steps"
                  type="number"
                  min="2"
                  max="20"
                  className="w-full bg-zinc-600 border border-zinc-500 rounded px-3 py-2 text-zinc-100 focus:outline-none focus:ring-2 focus:ring-blue-500"
                  value={form.steps}
                  onChange={handleChange}
                  required
                />
                <p className="text-xs text-zinc-400 mt-1">Number of points to test in the range (2-20)</p>
              </div>
            </div>

            {/* Action Buttons */}
            <div className="flex justify-end gap-3 pt-4 border-t border-zinc-700">
              <button
                type="button"
                className="px-6 py-2 bg-zinc-700 text-zinc-300 rounded-lg hover:bg-zinc-600 transition-colors font-medium"
                onClick={onClose}
              >
                Cancel
              </button>
              <button
                type="submit"
                className="px-6 py-2 bg-blue-600 text-white rounded-lg hover:bg-blue-700 transition-colors font-medium flex items-center"
              >
                <svg className="w-4 h-4 mr-2" fill="none" stroke="currentColor" viewBox="0 0 24 24">
                  <path strokeLinecap="round" strokeLinejoin="round" strokeWidth={2} d="M5 13l4 4L19 7" />
                </svg>
                Save Configuration
              </button>
            </div>
          </form>
        </div>
      </div>
    ) : null;
  }

  return (
    <DndContext onDragStart={handleDragStart} onDragEnd={handleDragEnd}>
      <div className="h-screen w-screen flex flex-col relative" onClick={handleCloseContextMenu}>
        <LayoutToggles
          showExplorer={showExplorer}
          setShowExplorer={setShowExplorer}
          showNoira={showNoira}
          setShowNoira={setShowNoira}
          showBlockBar={showBlockBar}
          setShowBlockBar={setShowBlockBar}
        />
        <div className="flex flex-1 min-h-0 relative">
          {/* File Explorer */}
          <SubtleResizableBorder direction="left" show={showExplorer} min={minExplorer} max={400} initial={224}>
            <FileExplorer
              files={fsFiles.length > 0 ? fsFiles : mockFiles}
              selected={selectedFile}
              onSelect={setSelectedFile}
              onChooseFolder={handleChooseFolder}
              currentPath={fsPath}
              onKsmDoubleClick={onKsmDoubleClick}
              projects={mockProjects}
              onBack={() => { setFsFiles([]); setFsPath(null); }}
              onShowNewProject={() => setShowNewProjectModal(true)}
              onProjectFolderContextMenu={handleProjectFolderContextMenu}
            />
          </SubtleResizableBorder>
          {/* Main Page */}
          <div className="flex-1 min-w-0 relative" style={{ minWidth: minMain }}>
            <ProjectTabs
              openProjects={openProjects}
              currentProjectId={currentProjectId}
              setCurrentProjectId={setCurrentProjectId}
              closeProject={closeProject}
            />
            {/* Results tabs bar and content */}
            <ResultsTabsBar projectId={currentProjectId} />
            <ResultsTabContent projectId={currentProjectId} />
            {openProjects.length > 0 ? (
              <MainPage
                hasBlock={blockLocation === 'main'}
                blockPosition={projectBlockPositions[currentProjectId] || null}
                onEditRequest={handleEditRequest}
                showRunButton={blockLocation === 'main'}
                onRunModel={handleRunModel}
                isSelected={isBlockSelected}
                onSelect={handleBlockSelect}
                onBlockDrag={handleBlockDrag}
                onBlockDragEnd={handleBlockDragEnd}
                onDeselect={handleBlockDeselect}
                blockMode={projectBlockModes[currentProjectId] || mode}
              />
            ) : (
              <div className="h-full w-full bg-zinc-800 text-zinc-100 flex flex-col items-center justify-center border-2 border-dashed border-zinc-700 relative">
                <div className="text-2xl font-bold mb-2">Select a project to open</div>
                <div className="text-zinc-400">Double click a .ksm file in the explorer to get started.</div>
              </div>
            )}
          </div>
          {/* Noira Panel */}
          <SubtleResizableBorder
            direction="right"
            show={showNoira}
            min={minNoira}
            max={480}
            initial={320}
            onResize={setNoiraWidth}
          >
            <div style={{ width: noiraWidth, minWidth: minNoira, maxWidth: 480, height: '100%' }}>
              <NoiraPanel />
            </div>
          </SubtleResizableBorder>
        </div>
        {/* Block Bar at the bottom */}
        <SubtleResizableBorder direction="bottom" show={showBlockBar} min={48} max={160} initial={64}>
          <div className="h-full border-t border-zinc-800">
            <BlockBar hasBlock={blockLocation === 'main'} mode={mode} setMode={setMode} />
          </div>
        </SubtleResizableBorder>
        <DragOverlay>
          {activeId ? <SensitivityTestBlock isDragging /> : null}
        </DragOverlay>
        {contextMenu && (
          <ContextMenu x={contextMenu.x} y={contextMenu.y} onEdit={handleEdit} onDelete={handleBlockDelete} onClose={handleCloseContextMenu} />
        )}
        {showModal && <FloatingModal onClose={handleModalClose} blockMode={projectBlockModes[currentProjectId] || mode} />}
        {showNewProjectModal && (
          <div className="fixed inset-0 z-50 flex items-center justify-center bg-black bg-opacity-40">
            <div className="bg-white rounded-lg shadow-lg p-8 min-w-[320px] min-h-[120px] relative">
              <button
                className="absolute top-2 right-2 text-zinc-500 hover:text-zinc-800 text-xl font-bold"
                onClick={() => setShowNewProjectModal(false)}
              >
                ×
              </button>
              <div className="text-lg font-bold mb-4 text-zinc-800">Create New Project</div>
              <form className="space-y-4" onSubmit={e => { e.preventDefault(); handleCreateProject(); }}>
                <input
                  className="w-full border border-zinc-300 rounded px-3 py-2 outline-none focus:border-blue-500"
                  placeholder="Project Name"
                  value={newProjectName}
                  onChange={e => setNewProjectName(e.target.value)}
                  autoFocus
                />
                <div className="flex justify-end gap-2">
                  <button
                    type="button"
                    className="px-4 py-2 rounded bg-zinc-200 text-zinc-700 hover:bg-zinc-300"
                    onClick={() => setShowNewProjectModal(false)}
                  >
                    Cancel
                  </button>
                  <button
                    type="submit"
                    className="px-4 py-2 rounded bg-green-600 text-white font-bold hover:bg-green-700"
                    disabled={!newProjectName.trim()}
                  >
                    Create
                  </button>
                </div>
              </form>
            </div>
          </div>
        )}
        {projectFolderMenu && (
          <div
            style={{ position: 'fixed', left: projectFolderMenu.x, top: projectFolderMenu.y, zIndex: 1000 }}
            className="bg-white rounded shadow border border-zinc-200 min-w-[140px]"
            onClick={() => setProjectFolderMenu(null)}
          >
            <button
              className="w-full text-left px-4 py-2 hover:bg-red-100 text-red-700"
              onClick={e => { e.stopPropagation(); setProjectToDelete(projectFolderMenu.project); setProjectFolderMenu(null); }}
            >
              Delete Project
            </button>
          </div>
        )}
        {projectToDelete && (
          <div className="fixed inset-0 z-50 flex items-center justify-center bg-black bg-opacity-40">
            <div className="bg-white rounded-lg shadow-lg p-8 min-w-[320px] min-h-[120px] relative">
              <button
                className="absolute top-2 right-2 text-zinc-500 hover:text-zinc-800 text-xl font-bold"
                onClick={() => setProjectToDelete(null)}
              >
                ×
              </button>
              <div className="text-lg font-bold mb-4 text-zinc-800">Delete Project</div>
              <div className="mb-4 text-zinc-700">Are you sure you want to delete <span className="font-bold">{projectToDelete.name}</span>? This action cannot be undone.</div>
              <div className="flex justify-end gap-2">
                <button
                  type="button"
                  className="px-4 py-2 rounded bg-zinc-200 text-zinc-700 hover:bg-zinc-300"
                  onClick={() => setProjectToDelete(null)}
                >
                  Cancel
                </button>
                <button
                  type="button"
                  className="px-4 py-2 rounded bg-red-600 text-white font-bold hover:bg-red-700"
                  onClick={handleDeleteProjectConfirm}
                >
                  Delete
                </button>
              </div>
            </div>
          </div>
        )}
        {showBlockEditModal && (
          <BlockEditModal
            open={showBlockEditModal}
            onClose={() => setShowBlockEditModal(false)}
            params={projectBlockParams[currentProjectId]}
            onSave={params => setProjectBlockParams(prev => ({ ...prev, [currentProjectId]: params }))}
          />
        )}
        {isRunningModel && (
          <div className="w-full h-1 bg-gradient-to-r from-blue-400 via-green-400 to-teal-400 animate-pulse absolute top-0 left-0 z-50" />
        )}
      </div>
    </DndContext>
  );
}

export default App;

declare global {
  interface Window {
    electronAPI?: {
      chooseFolder: () => Promise<string | null>;
      readDir: (dirPath: string) => Promise<Array<{ name: string; type: 'file' | 'folder' }>>;
    };
  }
}<|MERGE_RESOLUTION|>--- conflicted
+++ resolved
@@ -880,13 +880,8 @@
         return;
       }
       
-<<<<<<< HEAD
-      // Add results tab, include testType
-      addResultsTab(currentProjectId, { ...data, testType: blockMode });
-=======
       // Add results tab IMMEDIATELY (graph displays right away)
       addResultsTab(currentProjectId, data);
->>>>>>> 9a6a7bc9
       
       // Handle async Noira processing
       if (data.noira_notification?.processing && data.noira_notification?.analysis_id) {
