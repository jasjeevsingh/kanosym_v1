import React, { useState, useRef, useEffect } from 'react';
import {
  DndContext,
  useDraggable,
  useDroppable,
  DragOverlay,
} from '@dnd-kit/core';
import type { DragEndEvent, DragStartEvent } from '@dnd-kit/core';
import ResultsChart from './ResultsChart';
import NoiraPanel from './NoiraPanel';
import ProjectExplorerPanel from './ProjectExplorerPanel';
import { triggerProjectAutosave, autosaveManager } from './autosave';
<<<<<<< HEAD
import { useProjectDeletion } from './hooks/useProjectDeletion';

// Component to monitor a single project for deletion
function ProjectDeletionMonitor({ projectId, projectName, onDeleted }: { 
  projectId: string; 
  projectName: string; 
  onDeleted: () => void;
}) {
  useProjectDeletion({
    projectId,
    projectName,
    onDeleted,
  });
  
  // This component doesn't render anything
  return null;
}
=======
import { useProjectPolling, useProjectListPolling } from './hooks/useProjectPolling';
>>>>>>> b9109439

// Block color scheme by mode (move to top-level scope)
const blockModeStyles = {
  classical: 'bg-zinc-800 text-white border-zinc-600',
  hybrid: 'bg-purple-700 text-white border-purple-400',
  quantum: 'bg-blue-700 text-white border-blue-400',
};

function ProjectTabs({ openProjects, currentProjectId, setCurrentProjectId, closeProject }: { openProjects: { id: string; name: string }[]; currentProjectId: string; setCurrentProjectId: (id: string) => void; closeProject: (id: string) => void }) {
  return (
    <div className="flex items-end border-b border-zinc-800 bg-zinc-900 px-2" style={{ minHeight: 36 }}>
      {openProjects.map(p => (
        <div key={p.id} className={`flex items-center mr-2 ${currentProjectId === p.id ? 'border-b-2 border-blue-500' : ''}`}> 
          <button
            className={`px-3 py-1 rounded-t text-sm font-medium ${currentProjectId === p.id ? 'bg-zinc-800 text-blue-500' : 'bg-zinc-900 text-zinc-300 hover:bg-zinc-800'}`}
            onClick={() => setCurrentProjectId(p.id)}
          >
            {p.name}
          </button>
          <button
            className="ml-1 text-xs text-zinc-400 hover:text-red-500"
            onClick={() => closeProject(p.id)}
            title="Close project"
          >
            ×
          </button>
        </div>
      ))}
    </div>
  );
}

function SensitivityTestBlock({ isDragging = false, onContextMenu, mode = 'classical' }: { isDragging?: boolean; onContextMenu?: (e: React.MouseEvent) => void; mode?: 'classical' | 'hybrid' | 'quantum' }) {
  return (
    <div
      style={{
        resize: 'none',
        width: 'fit-content',
        minWidth: '190px',
        maxWidth: '190px',
        padding: '6px 12px',
        fontSize: '14px',
        whiteSpace: 'nowrap',
      }}
      className={`rounded shadow mr-2 cursor-pointer transition select-none border-2 ${blockModeStyles[mode]} ${isDragging ? 'opacity-50' : ''}`}
      onContextMenu={onContextMenu}
    >
      Portfolio Sensitivity Test
    </div>
  );
}

function DraggableBlock({ id, onContextMenu, mode = 'classical' }: { id: string; onContextMenu?: (e: React.MouseEvent) => void; mode?: 'classical' | 'hybrid' | 'quantum' }) {
  const { attributes, listeners, setNodeRef, isDragging } = useDraggable({ id });
  return (
    <div ref={setNodeRef} {...listeners} {...attributes}>
      <SensitivityTestBlock isDragging={isDragging} onContextMenu={onContextMenu} mode={mode} />
    </div>
  );
}

function MainPage({ onEditRequest, showRunButton, onRunModel, isSelected, onSelect, onDeselect, currentProjectId, projectBlockPositions, projectBlockModes, openProjects, projectBlocks, projectBlockParams, blockMoveCount, resultsTabs, currentResultsTab, setProjectBlockPositions, setBlockMoveCount, triggerProjectAutosave }: {
  onEditRequest: (e: React.MouseEvent, blockType?: 'classical' | 'hybrid' | 'quantum') => void;
  showRunButton?: boolean;
  onRunModel?: () => void;
  isSelected: boolean;
  onSelect: () => void;
  onDeselect: () => void;
  currentProjectId: string;
  projectBlockPositions: { [projectId: string]: { [blockType: string]: { x: number; y: number } } };
  projectBlockModes: { [projectId: string]: 'classical' | 'hybrid' | 'quantum' };
  openProjects: Array<{ id: string; name: string }>;
  projectBlocks: { [projectId: string]: Set<'classical' | 'hybrid' | 'quantum'> };
  projectBlockParams: { [projectId: string]: { [blockType: string]: any } };
  blockMoveCount: { [projectId: string]: number };
  resultsTabs: { [projectId: string]: Array<{ id: string; label: string; data: any }> };
  currentResultsTab: { [projectId: string]: string | null };
  setProjectBlockPositions: React.Dispatch<React.SetStateAction<{ [projectId: string]: { [blockType: string]: { x: number; y: number } } }>>;
  setBlockMoveCount: React.Dispatch<React.SetStateAction<{ [projectId: string]: number }>>;
  triggerProjectAutosave: (
    projectId: string,
    projectName: string,
    projectBlocks: Set<'classical' | 'hybrid' | 'quantum'>,
    projectBlockPositions: { [projectId: string]: { [blockType: string]: { x: number; y: number } } },
    projectBlockModes: { [projectId: string]: 'classical' | 'hybrid' | 'quantum' },
    projectBlockParams: { [projectId: string]: any },
    blockMoveCount: { [projectId: string]: number },
    resultsTabs: { [projectId: string]: Array<{ id: string; label: string; data: any }> },
    currentResultsTab: { [projectId: string]: string | null }
  ) => void;
}) {
  // Add CSS for hiding scrollbars
  useEffect(() => {
    const style = document.createElement('style');
    style.textContent = `
      .scrollbar-hide::-webkit-scrollbar {
        display: none;
      }
      .scrollbar-hide {
        -ms-overflow-style: none;
        scrollbar-width: none;
      }
    `;
    document.head.appendChild(style);
    return () => {
      if (document.head.contains(style)) {
        document.head.removeChild(style);
      }
    };
  }, []);
  const { setNodeRef, isOver } = useDroppable({ id: 'center-dropzone' });
  const handleContextMenu = (e: React.MouseEvent, blockType: 'classical' | 'hybrid' | 'quantum') => {
    e.preventDefault();
    e.stopPropagation();
    onEditRequest(e, blockType);
  };
  
  // Track which block is selected
  const [selectedBlockType, setSelectedBlockType] = useState<'classical' | 'hybrid' | 'quantum' | null>(null);

  // Get all placed blocks for this project
  const placedBlocks = projectBlockPositions[currentProjectId] || {};
  const hasAnyBlocks = Object.keys(placedBlocks).length > 0;
  // Drag logic for block
  const [dragging, setDragging] = useState(false);
  const [dragOffset, setDragOffset] = useState<{ x: number; y: number }>({ x: 0, y: 0 });
  const dragStart = useRef<{ mouseX: number; mouseY: number; blockX: number; blockY: number } | null>(null);
  const [tempDragPosition, setTempDragPosition] = useState<{ [blockType: string]: { x: number; y: number } } | null>(null);
  
  function handleMouseDown(e: React.MouseEvent, blockType: string) {
    console.log('handleMouseDown called for block:', blockType);
    const blockPos = placedBlocks[blockType];
    if (blockPos) {
      // Get the block element to calculate click offset
      const blockElement = e.currentTarget.parentElement;
      const rect = blockElement?.getBoundingClientRect();
      const parentRect = blockElement?.parentElement?.getBoundingClientRect();
      
      if (rect && parentRect) {
        // Calculate where in the block the user clicked
        const clickOffsetX = e.clientX - rect.left;
        const clickOffsetY = e.clientY - rect.top;
        
        console.log('Starting drag from position:', blockPos, 'with click offset:', clickOffsetX, clickOffsetY);
        setDragging(true);
        dragStart.current = { 
          mouseX: e.clientX, 
          mouseY: e.clientY,
          blockX: blockPos.x,
          blockY: blockPos.y
        };
        // Store the offset so we can maintain it during drag
        setDragOffset({ x: clickOffsetX, y: clickOffsetY });
      }
      e.stopPropagation();
    }
  }

  function handleMouseMove(e: MouseEvent) {
    if (dragging && dragStart.current && selectedBlockType) {
      // Calculate the total mouse movement from start
      const dx = e.clientX - dragStart.current.mouseX;
      const dy = e.clientY - dragStart.current.mouseY;
      
      // Apply movement to the original block position, accounting for click offset
      const newX = dragStart.current.blockX + dx;
      const newY = dragStart.current.blockY + dy;
      
      // Ensure block stays within reasonable bounds
      const boundedX = Math.max(0, Math.min(1900, newX));
      const boundedY = Math.max(0, Math.min(1900, newY));
      
      // Update temporary position for smooth dragging
      setTempDragPosition({
        [selectedBlockType]: { x: boundedX, y: boundedY }
      });
    }
  }
  function handleMouseUp() {
    console.log('handleMouseUp called, dragging:', dragging);
    if (dragging && selectedBlockType && tempDragPosition) {
      console.log('Ending drag for block:', selectedBlockType);
      setDragging(false);
      
      // Apply the final position from tempDragPosition
      const finalPosition = tempDragPosition[selectedBlockType];
      if (finalPosition) {
        setProjectBlockPositions(prev => ({
          ...prev,
          [currentProjectId]: {
            ...prev[currentProjectId],
            [selectedBlockType]: finalPosition
          }
        }));
      }
      
      // Clear temporary position
      setTempDragPosition(null);
      
      // Trigger autosave with the updated positions
      const currentProject = openProjects.find(p => p.id === currentProjectId);
      if (currentProject) {
        console.log('Triggering autosave after drag');
        const updatedPositions = {
          ...projectBlockPositions,
          [currentProjectId]: {
            ...projectBlockPositions[currentProjectId],
            [selectedBlockType]: finalPosition
          }
        };
        triggerProjectAutosave(
          currentProjectId,
          currentProject.name,
          projectBlocks[currentProjectId] || new Set(),
          updatedPositions,
          projectBlockModes,
          projectBlockParams,
          blockMoveCount,
          resultsTabs,
          currentResultsTab
        );
      }
      
      // Also increment move count
      setBlockMoveCount(prev => ({
        ...prev,
        [currentProjectId]: (prev[currentProjectId] || 0) + 1
      }));
    }
    dragStart.current = null;
    setDragOffset({ x: 0, y: 0 });
    setTempDragPosition(null);
  }
  useEffect(() => {
    if (dragging) {
      window.addEventListener('mousemove', handleMouseMove);
      window.addEventListener('mouseup', handleMouseUp);
    } else {
      window.removeEventListener('mousemove', handleMouseMove);
      window.removeEventListener('mouseup', handleMouseUp);
    }
    return () => {
      window.removeEventListener('mousemove', handleMouseMove);
      window.removeEventListener('mouseup', handleMouseUp);
    };
  }, [dragging, selectedBlockType, currentProjectId, openProjects, projectBlocks, projectBlockPositions, projectBlockModes, projectBlockParams, blockMoveCount, resultsTabs, currentResultsTab, dragOffset]);

  return (
    <div
      id="kanosym-mbe"
      ref={setNodeRef}
      className={`h-full w-full text-zinc-100 flex flex-col min-h-0 min-w-0 border-2 border-dashed transition relative ${isOver ? 'border-blue-400' : 'border-zinc-700'}`}
      style={{
        height: 'calc(100% - 36px)',
        position: 'relative',
        backgroundColor: '#27272a',
        backgroundSize: '20px 20px',
      }}
      onClick={onDeselect}
    >

<div 
id="kanosym-mbe-dropzone" 
className={`flex-1 relative ${hasAnyBlocks ? 'overflow-auto' : 'overflow-hidden'} scrollbar-hide`} 
style={{ 
  scrollbarWidth: 'none', 
  msOverflowStyle: 'none' 
}}
>
<div 
  className="relative"
  style={{
    width: '100%',
    height: '100%',
    backgroundImage: 'radial-gradient(rgba(255,255,255,0.08) 1px, transparent 1px)',
    backgroundSize: '20px 20px',
  }}
>
  {hasAnyBlocks ? (
    Object.entries(placedBlocks)
      .filter(([blockType]) => projectBlocks[currentProjectId]?.has(blockType as 'classical' | 'hybrid' | 'quantum'))
      .map(([blockType, position]) => {
        // Use temporary position during drag, otherwise use actual position
        const displayPosition = (dragging && tempDragPosition && tempDragPosition[blockType]) ? tempDragPosition[blockType] : position;
        
        return (
          <div
            key={blockType}
            style={{ 
              position: 'absolute', 
              left: displayPosition.x, 
              top: displayPosition.y, 
              cursor: isSelected && selectedBlockType === blockType ? 'grab' : 'pointer', 
              zIndex: 10,
              transition: dragging && selectedBlockType === blockType ? 'none' : 'all 0.1s ease'
            }}
            onClick={e => { 
              e.stopPropagation(); 
              setSelectedBlockType(blockType as 'classical' | 'hybrid' | 'quantum');
              onSelect(); 
            }}
            onMouseDown={(e) => {
              e.stopPropagation();
              setSelectedBlockType(blockType as 'classical' | 'hybrid' | 'quantum');
            onSelect();
            handleMouseDown(e, blockType);
          }}
          >
            <div className={`transition border-2 rounded ${isSelected && selectedBlockType === blockType ? 'border-blue-500 shadow-lg' : 'border-transparent'}`}>
              <DraggableBlock 
                id={`main-${blockType}`} 
                onContextMenu={(e) => handleContextMenu(e, blockType as 'classical' | 'hybrid' | 'quantum')} 
                mode={blockType as 'classical' | 'hybrid' | 'quantum'} 
              />
            </div>
          </div>
        );
      })
  ) : (
    <div className="flex flex-col items-center justify-center h-full">
      <div className="text-3xl font-bold mb-4">Model Building Environment</div>
      <div className="text-zinc-400">(Drag the blocks here)</div>
    </div>
  )}
</div>
</div>

      {showRunButton && onRunModel && (
        <RunModelButton onClick={onRunModel} />
      )}
    </div>
  );
}

function BlockBar({ mode, setMode, currentProjectId, isBlockTypePlaced }: { 
  mode: 'classical' | 'hybrid' | 'quantum'; 
  setMode: (m: 'classical' | 'hybrid' | 'quantum') => void;
  currentProjectId: string;
  isBlockTypePlaced: (projectId: string, blockType: 'classical' | 'hybrid' | 'quantum') => boolean;
}) {
  const { setNodeRef, isOver } = useDroppable({ id: 'blockbar-dropzone' });
  return (
    <div ref={setNodeRef} className={`w-full h-full bg-zinc-950 border-t border-zinc-800 flex items-center px-4 ${isOver ? 'bg-zinc-900' : ''}`}>      
      <div className="flex gap-2">
        {!isBlockTypePlaced(currentProjectId, mode) && (
          <DraggableBlock id={`blockbar-${mode}`} mode={mode} />
        )}
      </div>
      <div className="flex-1" />
      <div className="flex gap-2 items-center">
        <ModeToggle mode={mode} setMode={setMode} />
      </div>
    </div>
  );
}

function ModeToggle({ mode, setMode }: { mode: 'classical' | 'hybrid' | 'quantum'; setMode: (m: 'classical' | 'hybrid' | 'quantum') => void }) {
  return (
    <div className="flex rounded overflow-hidden border border-zinc-700">
      <button
        className={`px-3 py-1 text-xs font-bold transition ${mode === 'classical' ? 'bg-zinc-700 text-white' : 'bg-zinc-900 text-zinc-400 hover:bg-zinc-800'}`}
        onClick={() => setMode('classical')}
      >
        Classical
      </button>
      <button
        className={`px-3 py-1 text-xs font-bold transition ${mode === 'hybrid' ? 'bg-purple-700 text-white' : 'bg-zinc-900 text-purple-400 hover:bg-purple-800'}`}
        onClick={() => setMode('hybrid')}
      >
        Hybrid
      </button>
      <button
        className={`px-3 py-1 text-xs font-bold transition ${mode === 'quantum' ? 'bg-blue-700 text-white' : 'bg-zinc-900 text-blue-400 hover:bg-blue-800'}`}
        onClick={() => setMode('quantum')}
      >
        Quantum
      </button>
    </div>
  );
}

function ContextMenu({ x, y, onEdit, onDelete, onClose }: { x: number; y: number; onEdit: () => void; onDelete: () => void; onClose: () => void }) {
  // Position the menu, but keep it within the viewport
  const style: React.CSSProperties = {
    position: 'fixed',
    left: x,
    top: y,
    zIndex: 100,
    background: 'white',
    borderRadius: '0.375rem',
    boxShadow: '0 2px 8px rgba(0,0,0,0.15)',
    minWidth: 120,
    padding: '0.5rem 0',
  };
  return (
    <div style={style} onClick={onClose}>
      <button
        className="w-full text-left px-4 py-2 hover:bg-zinc-100 text-zinc-800"
        onClick={e => { e.stopPropagation(); onEdit(); }}
      >
        Edit
      </button>
      <button
        className="w-full text-left px-4 py-2 hover:bg-red-100 text-red-700"
        onClick={e => { e.stopPropagation(); onDelete(); }}
      >
        Delete
      </button>
    </div>
  );
}

function FloatingModal({ onClose, blockMode }: { onClose: () => void; blockMode: 'classical' | 'hybrid' | 'quantum' }) {
  const [asset, setAsset] = useState('');
  const [parameter, setParameter] = useState('volatility');
  const [rangeMin, setRangeMin] = useState('');
  const [rangeMax, setRangeMax] = useState('');
  const [steps, setSteps] = useState('');

  function handleSave(e: React.FormEvent) {
    e.preventDefault();
    // For now, just log the values
    console.log({ asset, parameter, rangeMin, rangeMax, steps });
    onClose();
  }

  const blockTypeLabel =
    blockMode === 'classical'
      ? 'Classical Portfolio Sensitivity Test'
      : blockMode === 'hybrid'
      ? 'Hybrid Portfolio Sensitivity Test'
      : 'Quantum Portfolio Sensitivity Test';

  return (
    <div className="fixed inset-0 z-50 flex items-center justify-center bg-black bg-opacity-40">
      <div className="bg-white rounded-lg shadow-lg p-8 min-w-[320px] min-h-[180px] relative">
        <button
          className="absolute top-2 right-2 text-zinc-500 hover:text-zinc-800 text-xl font-bold"
          onClick={onClose}
        >
          ×
        </button>
        <div className="text-lg font-bold mb-4 text-zinc-800">{blockTypeLabel}</div>
        <form className="space-y-4" onSubmit={handleSave}>
          <div>
            <label className="block text-zinc-700 text-sm mb-1">Asset Name</label>
            <input
              className="w-full border border-zinc-300 rounded px-2 py-1"
              value={asset}
              onChange={e => setAsset(e.target.value)}
              required
            />
          </div>
          <div>
            <label className="block text-zinc-700 text-sm mb-1">Parameter</label>
            <select
              className="w-full border border-zinc-300 rounded px-2 py-1"
              value={parameter}
              onChange={e => setParameter(e.target.value)}
            >
              <option value="volatility">Volatility</option>
              <option value="correlation">Correlation</option>
              <option value="weight">Weight</option>
            </select>
          </div>
          <div className="flex space-x-2">
            <div className="flex-1">
              <label className="block text-zinc-700 text-sm mb-1">Range Min</label>
              <input
                type="number"
                step="any"
                className="w-full border border-zinc-300 rounded px-2 py-1"
                value={rangeMin}
                onChange={e => setRangeMin(e.target.value)}
                required
              />
            </div>
            <div className="flex-1">
              <label className="block text-zinc-700 text-sm mb-1">Range Max</label>
              <input
                type="number"
                step="any"
                className="w-full border border-zinc-300 rounded px-2 py-1"
                value={rangeMax}
                onChange={e => setRangeMax(e.target.value)}
                required
              />
            </div>
          </div>
          <div>
            <label className="block text-zinc-700 text-sm mb-1">Steps</label>
            <input
              type="number"
              className="w-full border border-zinc-300 rounded px-2 py-1"
              value={steps}
              onChange={e => setSteps(e.target.value)}
              required
            />
          </div>
          <div className="flex justify-end">
            <button
              type="submit"
              className="bg-blue-600 text-white px-4 py-2 rounded hover:bg-blue-700 transition"
            >
              Save
            </button>
          </div>
        </form>
      </div>
    </div>
  );
}


function LayoutToggles({ showNoira, setShowNoira, showBlockBar, setShowBlockBar, showFileManager, setShowFileManager }: { showNoira: boolean; setShowNoira: (v: boolean) => void; showBlockBar: boolean; setShowBlockBar: (v: boolean) => void; showFileManager: boolean; setShowFileManager: (v: boolean) => void; }) {
  return (
    <div className="absolute top-2 right-4 z-30 flex gap-2">
      <button
        className={`w-7 h-7 flex items-center justify-center rounded hover:bg-zinc-800 ${showFileManager ? 'bg-zinc-700' : ''}`}
        title="Toggle File Manager"
        onClick={() => setShowFileManager(!showFileManager)}
      >
        <svg width="18" height="18" viewBox="0 0 16 16" fill="none"><rect x="2" y="2" width="4" height="12" rx="1" fill="#B0BEC5"/><rect x="7" y="2" width="7" height="12" rx="1" fill="#B0BEC5"/></svg>
      </button>
      <button
        className={`w-7 h-7 flex items-center justify-center rounded hover:bg-zinc-800 ${showNoira ? 'bg-zinc-700' : ''}`}
        title="Toggle Noira Panel"
        onClick={() => setShowNoira(!showNoira)}
      >
        <svg width="18" height="18" viewBox="0 0 16 16" fill="none"><rect x="2" y="2" width="7" height="12" rx="1" fill="#B0BEC5"/><rect x="11" y="2" width="3" height="12" rx="1" fill="#B0BEC5"/></svg>
      </button>
      <button
        className={`w-7 h-7 flex items-center justify-center rounded hover:bg-zinc-800 ${showBlockBar ? 'bg-zinc-700' : ''}`}
        title="Toggle Block Bar"
        onClick={() => setShowBlockBar(!showBlockBar)}
      >
        <svg width="18" height="18" viewBox="0 0 16 16" fill="none"><rect x="2" y="2" width="12" height="10" rx="1" fill="#B0BEC5"/><rect x="2" y="13" width="12" height="2" rx="1" fill="#B0BEC5"/></svg>
      </button>
    </div>
  );
}

function SubtleResizableBorder({ onResize, direction, children, show = true, min = 200, max = 480, initial = 224 }: { onResize?: (w: number) => void; direction: 'left' | 'right' | 'bottom'; children: React.ReactNode; show?: boolean; min?: number; max?: number; initial?: number }) {
  const [size, setSize] = useState(initial);
  const dragging = useRef(false);

  function onMouseDown(_e: React.MouseEvent) {
    dragging.current = true;
    document.body.style.cursor = direction === 'bottom' ? 'row-resize' : 'col-resize';
  }
  function onMouseMove(e: MouseEvent) {
    if (dragging.current) {
      let newSize = size;
      if (direction === 'left') newSize = Math.max(min, Math.min(max, e.clientX));
      if (direction === 'right') newSize = Math.max(min, Math.min(max, window.innerWidth - e.clientX));
      if (direction === 'bottom') newSize = Math.max(min, Math.min(max, window.innerHeight - e.clientY));
      setSize(newSize);
      if (onResize) onResize(newSize);
    }
  }
  function onMouseUp() {
    dragging.current = false;
    document.body.style.cursor = '';
  }
  React.useEffect(() => {
    window.addEventListener('mousemove', onMouseMove);
    window.addEventListener('mouseup', onMouseUp);
    return () => {
      window.removeEventListener('mousemove', onMouseMove);
      window.removeEventListener('mouseup', onMouseUp);
    };
  }, [size]);
  if (!show) return null;
  let style: React.CSSProperties = {};
  if (direction === 'left' || direction === 'right') style.width = size;
  if (direction === 'bottom') style.height = size;
  return (
    <div style={style} className={`relative h-full ${direction === 'bottom' ? 'w-full' : ''} flex-shrink-0`}>
      {children}
      <div
        className={`absolute ${direction === 'left' ? 'top-0 right-0 w-1 h-full' : direction === 'right' ? 'top-0 left-0 w-1 h-full' : 'left-0 top-0 w-full h-1'} z-10 bg-zinc-800 hover:bg-blue-500 transition`}
        style={{ cursor: direction === 'bottom' ? 'row-resize' : 'col-resize', userSelect: 'none' }}
        onMouseDown={onMouseDown}
      />
    </div>
  );
}

function RunModelButton({ onClick }: { onClick?: () => void }) {
  return (
    <button
      className="absolute bottom-6 right-8 z-40 bg-green-600 hover:bg-green-700 text-white font-bold px-6 py-3 rounded shadow-lg transition"
      style={{ position: 'absolute', bottom: 40, right: 12 }}
      onClick={onClick}
    >
      Run
    </button>
  );
}

function App() {
  // blockLocation: 'blockbar' | 'main' | 'dragging'
  const [activeId, setActiveId] = useState<string | null>(null);
  const [showModal, setShowModal] = useState(false);
  const [contextMenu, setContextMenu] = useState<{ x: number; y: number; blockType?: 'classical' | 'hybrid' | 'quantum' } | null>(null);
  const [editingBlockType, setEditingBlockType] = useState<'classical' | 'hybrid' | 'quantum' | null>(null);
  const [showNoira, setShowNoira] = useState(true);
  const [showBlockBar, setShowBlockBar] = useState(true);
  const [selectedBlockProject, setSelectedBlockProject] = useState<string | null>(null);
  const [blockMoveCount, setBlockMoveCount] = useState<{ [projectId: string]: number }>({});

  // Effect to recenter unmoved blocks when window resizes
  useEffect(() => {
    let resizeTimeout: NodeJS.Timeout;
    
    function handleResize() {
      clearTimeout(resizeTimeout);
      resizeTimeout = setTimeout(() => {
        const dropzoneElem = document.getElementById('kanosym-mbe-dropzone');
        if (!dropzoneElem) return;
        
        const dropzoneRect = dropzoneElem.getBoundingClientRect();
        const blockWidth = 203;
        const blockHeight = 50;
        
        setProjectBlockPositions(prev => {
          const newPositions = { ...prev };
          Object.keys(newPositions).forEach(projectId => {
            const position = newPositions[projectId];
            const moveCount = blockMoveCount[projectId] || 0;
            
            // Only recenter blocks that haven't been moved by the user (moveCount === 0)
            if (position && moveCount === 0) {
              console.log('Recentering block for project:', projectId, 'moveCount:', moveCount);
              // position is an object with block types, not a single position
              const blockTypes = Object.keys(position);
              if (blockTypes.length > 0) {
                const blockType = blockTypes[0];
                newPositions[projectId] = {
                  ...position,
                  [blockType]: {
                    x: dropzoneRect.width / 2 - blockWidth / 2,
                    y: dropzoneRect.height / 2 - blockHeight / 2
                  }
                };
              }
            } else if (position) {
              console.log('Not recentering block for project:', projectId, 'moveCount:', moveCount);
            }
          });
          return newPositions;
        });
      }, 100); // Debounce resize events
    }

    window.addEventListener('resize', handleResize);
    return () => {
      window.removeEventListener('resize', handleResize);
      clearTimeout(resizeTimeout);
    };
  }, [blockMoveCount]);

  // Effect to cancel autosaves on unmount
  useEffect(() => {
    return () => {
      autosaveManager.cancelAllAutosaves();
    };
  }, []);

  // Effect to load projects from backend on mount
  useEffect(() => {
    async function loadProjects() {
      try {
        const response = await fetch('http://localhost:5001/api/projects');
        const data = await response.json();
        if (data.success) {
          // Projects API returns flat structure with project_id and name
          const projectsList = data.projects.map((project: any) => ({
            id: project.project_id,
            name: project.name
          }));
          setProjects(projectsList);
          console.log('Loaded projects:', projectsList);
          
          // If no projects are open and we have projects, don't auto-open the first one
          // Let the user choose which project to open
        }
      } catch (error) {
        console.error('Error loading projects:', error);
      }
    }
    
    loadProjects();
  }, []);

  // Add mode state to App
  const [mode, setMode] = useState<'classical' | 'hybrid' | 'quantum'>('classical');
  // Store block mode per project
  const [projectBlockModes, setProjectBlockModes] = useState<{ [projectId: string]: 'classical' | 'hybrid' | 'quantum' }>({});

  // Add state for new project modal
  const [showNewProjectModal, setShowNewProjectModal] = useState(false);
  const [newProjectName, setNewProjectName] = useState('');

  // Add state for project delete dialog
  const [projectToDelete, setProjectToDelete] = useState<{ id: string; name: string } | null>(null);

  // Add resultsTabs state per project
  const [resultsTabs, setResultsTabs] = useState<{ [projectId: string]: Array<{ id: string; label: string; data: any }> }>({});
  const [currentResultsTab, setCurrentResultsTab] = useState<{ [projectId: string]: string | null }>({});

  // Add isRunningModel and projectBlockParams state (mock for now)
  const [isRunningModel, setIsRunningModel] = useState(false);
  const [projectBlockParams, setProjectBlockParams] = useState<{ [projectId: string]: { [blockType: string]: any } }>({});

  // File Manager state
  const [showFileManager, setShowFileManager] = useState(true);

  // Real projects state loaded from backend
  const [projects, setProjects] = useState<Array<{ id: string; name: string }>>([]);
  const [projectRefreshTrigger, setProjectRefreshTrigger] = useState(0);
  
  // Notification state for auto-closed projects
  const [deletedProjectNotification, setDeletedProjectNotification] = useState<string | null>(null);

  // Project tab state
  const [openProjects, setOpenProjects] = useState<Array<{ id: string; name: string }>>([]);
  const [currentProjectId, setCurrentProjectId] = useState<string>('');
  // Per-project block state - change from single block to multiple block types
  const [projectBlocks, setProjectBlocks] = useState<{ [projectId: string]: Set<'classical' | 'hybrid' | 'quantum'> }>({});
  const [projectBlockPositions, setProjectBlockPositions] = useState<{ [projectId: string]: { [blockType: string]: { x: number; y: number } } }>({});
  
  // Legacy function for backward compatibility - check if any block is placed
  function hasAnyBlock(projectId: string): boolean {
    return (projectBlocks[projectId]?.size || 0) > 0;
  }
  
  // Helper function to check if a specific block type is placed
  function isBlockTypePlaced(projectId: string, blockType: 'classical' | 'hybrid' | 'quantum'): boolean {
    return projectBlocks[projectId]?.has(blockType) || false;
  }
  
  // Helper function to add a block type to a project
  function addBlockTypeToProject(projectId: string, blockType: 'classical' | 'hybrid' | 'quantum') {
    setProjectBlocks(prev => ({
      ...prev,
      [projectId]: new Set([...(prev[projectId] || []), blockType])
    }));
  }
  
  // Helper function to remove a block type from a project
  function removeBlockTypeFromProject(projectId: string, blockType: 'classical' | 'hybrid' | 'quantum') {
    setProjectBlocks(prev => {
      const currentBlocks = new Set(prev[projectId] || []);
      currentBlocks.delete(blockType);
      return {
        ...prev,
        [projectId]: currentBlocks
      };
    });
  }

  // Poll for project list changes (for create/delete operations)
  useProjectListPolling({
    enabled: true,
    onProjectsChanged: () => {
      console.log('Project list changed, refreshing...');
      setProjectRefreshTrigger(prev => prev + 1);
    },
    pollingInterval: 1000, // Check every second
  });

  // Poll for current project changes (for block operations)
  const currentProject = openProjects.find(p => p.id === currentProjectId);
  useProjectPolling({
    projectName: currentProject?.name || null,
    enabled: !!currentProject,
    onProjectChanged: async () => {
      console.log('Current project changed, reloading...');
      if (currentProject) {
        // Reload the project data
        await handleOpenProject(currentProject.name);
      }
    },
    pollingInterval: 500, // Check every 500ms for faster updates
  });
  

  // File Manager handlers
  async function handleOpenProject(projectName: string) {
    try {
      const response = await fetch(`http://localhost:5001/api/projects/${encodeURIComponent(projectName)}`);
      const data = await response.json();
      if (data.success) {
        const project = data.project;
        const projectId = project.metadata.project_id;
        
        // Add to open projects if not already open
        if (!openProjects.find(p => p.id === projectId)) {
          setOpenProjects(prev => [...prev, { id: projectId, name: projectName }]);
        }
        setCurrentProjectId(projectId);
        
        // Initialize project state if not exists
        setProjectBlocks(prev => ({ ...prev, [projectId]: prev[projectId] || new Set() }));
        
        // Load project configuration
        if (project.configuration) {
          // Load placed blocks
          const placedBlocks = new Set<'classical' | 'hybrid' | 'quantum'>();
          
          // Load block positions
          const blockPositions: { [projectId: string]: { [blockType: string]: { x: number; y: number } } } = {};
          Object.entries(project.configuration.blocks).forEach(([blockType, blockConfig]: [string, any]) => {
            if (blockConfig.placed && blockConfig.position) {
              if (!blockPositions[projectId]) blockPositions[projectId] = {};
              blockPositions[projectId][blockType] = blockConfig.position;
              // Add to placed blocks set
              placedBlocks.add(blockType as 'classical' | 'hybrid' | 'quantum');
            }
          });
          setProjectBlockPositions(prev => ({ ...prev, ...blockPositions }));
          
          // Update the projectBlocks state with placed blocks
          setProjectBlocks(prev => ({ ...prev, [projectId]: placedBlocks }));
          
          // Load block modes
          const blockModes: { [projectId: string]: 'classical' | 'hybrid' | 'quantum' } = {};
          if (project.configuration.ui_state?.current_block_mode) {
            blockModes[projectId] = project.configuration.ui_state.current_block_mode;
          }
          setProjectBlockModes(prev => ({ ...prev, ...blockModes }));
          
          // Load block parameters - new structure with per-block-type parameters
          const blockParams: { [blockType: string]: any } = {};
          Object.entries(project.configuration.blocks).forEach(([blockType, blockConfig]: [string, any]) => {
            if (blockConfig.parameters) {
              blockParams[blockType] = blockConfig.parameters;
            }
          });
          
          // Set the parameters in the new structure
          setProjectBlockParams(prev => ({ 
            ...prev, 
            [projectId]: blockParams 
          }));
        }
      }
    } catch (error) {
      console.error('Error opening project:', error);
    }
  }

  async function handleOpenTestRun(testRunId: string) {
    try {
      const response = await fetch(`http://localhost:5001/api/test-runs/${testRunId}`);
      const data = await response.json();
      if (data.success) {
        const testRun = data.test_run;
        console.log('handleOpenTestRun - received test run:', testRun);
        
        // Find the associated project
        const projectId = testRun.project_id;
        console.log('Looking for project ID:', projectId);
        console.log('Available projects:', projects.map(p => ({ id: p.id, name: p.name })));
        
        if (projectId) {
          // Find the project by ID
          const project = projects.find(p => p.id === projectId);
          if (project) {
            // Open the project if not already open
            if (!openProjects.find(p => p.id === projectId)) {
              await handleOpenProject(project.name);
            }
            
            // Set the project as current
            setCurrentProjectId(projectId);
            
            // Create a results tab for this test run
            // Test run data is now saved in the same format as returned from API
            const tabData = {
              ...testRun,
              testType: testRun.block_type,
              test_run_id: testRunId
            };
            
            setResultsTabs(prev => {
              const tabs = prev[projectId] || [];
              const existingTab = tabs.find(tab => tab.id === testRunId);
              if (!existingTab) {
                const newTab = { 
                  id: testRunId, 
                  label: `${testRun.block_type} - ${new Date(testRun.timestamp).toLocaleTimeString()}`, 
                  data: tabData 
                };
                return { ...prev, [projectId]: [...tabs, newTab] };
              }
              return prev;
            });
            
            // Set this tab as active
            setCurrentResultsTab(prev => ({ ...prev, [projectId]: testRunId }));
          } else {
            console.warn(`Project with ID ${projectId} not found in projects list`);
          }
        }
      }
    } catch (error) {
      console.error('Error opening test run:', error);
    }
  }

  function handleCloseTestRun(testRunId: string) {
    // Close the results tab for this test run in the appropriate project
    for (const [projectId, tabs] of Object.entries(resultsTabs)) {
      const tabToClose = tabs.find(tab => tab.id === testRunId);
      if (tabToClose) {
        closeResultsTab(projectId, testRunId);
        break;
      }
    }
  }
  
  function closeProject(id: string) {
    const idx = openProjects.findIndex(p => p.id === id);
    if (idx !== -1) {
      const newOpen = openProjects.filter(p => p.id !== id);
      setOpenProjects(newOpen);
      setProjectBlocks(prev => {
        const newBlocks = { ...prev };
        delete newBlocks[id];
        return newBlocks;
      });
      if (currentProjectId === id && newOpen.length > 0) {
        setCurrentProjectId(newOpen[Math.max(0, idx - 1)].id);
      }
    }
  }


  function handleDragStart(event: DragStartEvent) {
    setActiveId(event.active.id as string);
    setContextMenu(null); // Hide context menu if dragging
  }

  function handleDragEnd(event: DragEndEvent) {
    if (event.over) {
      if (event.over.id === 'center-dropzone') {
        const dropzoneElem = document.getElementById('kanosym-mbe-dropzone');
        const dropzoneRect = dropzoneElem?.getBoundingClientRect();
        let dropX = 200, dropY = 120; // fallback default

        if (
          (activeId === 'blockbar-classical' ||
           activeId === 'blockbar-hybrid' ||
           activeId === 'blockbar-quantum') &&
          dropzoneRect
        ) {
          let pointerX: number | null = null, pointerY: number | null = null;

          if (event.activatorEvent && 'clientX' in event.activatorEvent && 'clientY' in event.activatorEvent) {
            pointerX = Number(event.activatorEvent.clientX);
            pointerY = Number(event.activatorEvent.clientY);
          } else if (window.event && 'clientX' in window.event && 'clientY' in window.event) {
            pointerX = Number(window.event.clientX);
            pointerY = Number(window.event.clientY);
          }

          if (
            pointerX !== null && pointerY !== null &&
            pointerX >= dropzoneRect.left && pointerX <= dropzoneRect.right &&
            pointerY >= dropzoneRect.top && pointerY <= dropzoneRect.bottom
          ) {
            dropX = pointerX - dropzoneRect.left;
            dropY = pointerY - dropzoneRect.top;
          } else {
            dropX = dropzoneRect.width / 2;
            dropY = dropzoneRect.height / 2;
          }
        } else if (
          activeId?.startsWith('main-') &&
          dropzoneRect &&
          projectBlockPositions[currentProjectId]
        ) {
          const blockType = activeId.replace('main-', '') as 'classical' | 'hybrid' | 'quantum';
          const prev = projectBlockPositions[currentProjectId][blockType];

          if (prev) {
            dropX = prev.x + (event.delta?.x ?? 0);
            dropY = prev.y + (event.delta?.y ?? 0);

            setProjectBlockPositions(prev => ({
              ...prev,
              [currentProjectId]: {
                ...(prev[currentProjectId] || {}),
                [blockType]: { x: dropX, y: dropY }
              }
            }));
            return;
          }
        }

        // beginning of current change
        // Clamp to dropzone bounds if rect is available
        if (dropzoneRect) {
          const blockWidth = 190; // match your block width
          const blockHeight = 50;
          dropX = Math.max(0, Math.min(dropX, dropzoneRect.width - blockWidth));
          dropY = Math.max(0, Math.min(dropY, dropzoneRect.height - blockHeight));
        }

        if (
          activeId === 'blockbar-classical' ||
          activeId === 'blockbar-hybrid' ||
          activeId === 'blockbar-quantum'
        ) {
          // Determine block mode
          let blockMode: 'classical' | 'hybrid' | 'quantum';
          if (activeId === 'blockbar-classical') blockMode = 'classical';
          else if (activeId === 'blockbar-hybrid') blockMode = 'hybrid';
          else blockMode = 'quantum';

          // Offset to prevent stacking
          const existingBlocks = projectBlockPositions[currentProjectId] || {};
          const offset = Object.keys(existingBlocks).length * 20;
          const finalDropX = dropX + offset;
          const finalDropY = dropY + offset;

          addBlockTypeToProject(currentProjectId, blockMode);
          setProjectBlockPositions(prev => {
            const newPositions = {
              ...prev,
              [currentProjectId]: {
                ...(prev[currentProjectId] || {}),
                [blockMode]: { x: finalDropX, y: finalDropY }
              }
            };
            
            // Trigger autosave with the UPDATED state
            const currentProject = openProjects.find(p => p.id === currentProjectId);
            if (currentProject) {
              // Create updated projectBlocks Set
              const updatedProjectBlocks = new Set(projectBlocks[currentProjectId] || []);
              updatedProjectBlocks.add(blockMode);
              
              // Create updated projectBlockModes
              const updatedProjectBlockModes = { ...projectBlockModes, [currentProjectId]: blockMode };
              
              triggerProjectAutosave(
                currentProjectId,
                currentProject.name,
                updatedProjectBlocks,
                newPositions,
                updatedProjectBlockModes,
                projectBlockParams,
                blockMoveCount,
                resultsTabs,
                currentResultsTab
              );
            }
            
            return newPositions;
          });
          setProjectBlockModes(prev => ({ ...prev, [currentProjectId]: blockMode }));
        }
        // end of current change
        

      } else if (event.over.id === 'blockbar-dropzone') {
        // Remove the correct block type from the project (the one being dragged)
        let blockTypeToRemove: 'classical' | 'hybrid' | 'quantum' | undefined;
        if (activeId?.startsWith('main-')) {
          blockTypeToRemove = activeId.replace('main-', '') as 'classical' | 'hybrid' | 'quantum';
        } else if (activeId?.startsWith('blockbar-')) {
          blockTypeToRemove = activeId.replace('blockbar-', '') as 'classical' | 'hybrid' | 'quantum';
        } else {
          blockTypeToRemove = projectBlockModes[currentProjectId];
        }
        if (blockTypeToRemove) {
          removeBlockTypeFromProject(currentProjectId, blockTypeToRemove);
          setProjectBlockPositions(prev => {
            const newPositions = { ...prev };
            if (newPositions[currentProjectId]) {
              delete newPositions[currentProjectId][blockTypeToRemove!];
              // Remove the project entry if no blocks remain
              if (Object.keys(newPositions[currentProjectId]).length === 0) {
                delete newPositions[currentProjectId];
              }
            }
            // Clean up block parameters
            setProjectBlockParams(prev => {
              const newParams = { ...prev };
              if (newParams[currentProjectId]) {
                delete newParams[currentProjectId][blockTypeToRemove!];
                // Remove the project entry if no block params remain
                if (Object.keys(newParams[currentProjectId]).length === 0) {
                  delete newParams[currentProjectId];
                }
              }
              return newParams;
            });
            // Trigger autosave with the UPDATED state
            const currentProject = openProjects.find(p => p.id === currentProjectId);
            if (currentProject) {
              // Create updated projectBlocks Set
              const updatedProjectBlocks = new Set(projectBlocks[currentProjectId] || []);
              updatedProjectBlocks.delete(blockTypeToRemove!);
              // Create updated projectBlockModes
              const updatedProjectBlockModes = { ...projectBlockModes };
              if (updatedProjectBlockModes[currentProjectId] === blockTypeToRemove) {
                delete updatedProjectBlockModes[currentProjectId];
              }
              // Create updated params
              const updatedParams = { ...projectBlockParams };
              if (updatedParams[currentProjectId]) {
                delete updatedParams[currentProjectId][blockTypeToRemove!];
                if (Object.keys(updatedParams[currentProjectId]).length === 0) {
                  delete updatedParams[currentProjectId];
                }
              }
              triggerProjectAutosave(
                currentProjectId,
                currentProject.name,
                updatedProjectBlocks,
                newPositions,
                updatedProjectBlockModes,
                updatedParams,
                blockMoveCount,
                resultsTabs,
                currentResultsTab
              );
            }
            return newPositions;
          });
        }
        setProjectBlockModes(prev => {
          const copy = { ...prev };
          if (blockTypeToRemove && copy[currentProjectId] === blockTypeToRemove) {
            delete copy[currentProjectId];
          }
          return copy;
        });
        setSelectedBlockProject(null);
      }
    }
    setActiveId(null);
  }

  function handleEditRequest(e: React.MouseEvent, blockType?: 'classical' | 'hybrid' | 'quantum') {
    e.preventDefault();
    setContextMenu({ x: e.clientX, y: e.clientY, blockType });
  }

  function handleEdit() {
    if (contextMenu?.blockType) {
      setEditingBlockType(contextMenu.blockType);
    }
    setShowBlockEditModal(true);
    setContextMenu(null);
  }

  function handleModalClose() {
    setShowModal(false);
  }

  function handleCloseContextMenu() {
    setContextMenu(null);
  }

  // On Run Model, POST to backend and add results tab
  async function handleRunModel() {
    // Get the current block mode for this project
    const blockMode = projectBlockModes[currentProjectId] || 'classical';
    
    // Gather block params from state for the CURRENT block type only
    const blockParams = projectBlockParams[currentProjectId]?.[blockMode];
    if (!blockParams) {
      alert('Please configure the block parameters first');
      return;
    }
    
    // Get current project info for autosave
    const currentProject = openProjects.find(p => p.id === currentProjectId);
    if (!currentProject) {
      alert('No active project found');
      return;
    }
    
    // Determine the appropriate endpoint based on block mode
    let endpoint;
    switch (blockMode) {
      case 'classical':
        endpoint = 'http://localhost:5001/api/classical_sensitivity_test';
        break;
      case 'hybrid':
        endpoint = 'http://localhost:5001/api/hybrid_sensitivity_test';
        break;
      case 'quantum':
        endpoint = 'http://localhost:5001/api/quantum_sensitivity_test';
        break;
      default:
        endpoint = 'http://localhost:5001/api/classical_sensitivity_test';
    }
    
    setIsRunningModel(true);
    
    // Backend will handle all message generation and display // true = show thinking state
    
    try {
      // Add project_id and project_name to the request for autosave
      const requestData = {
        ...blockParams,
        project_id: currentProjectId,
        project_name: currentProject.name
      };
      
      const res = await fetch(endpoint, {
        method: 'POST',
        headers: { 'Content-Type': 'application/json' },
        body: JSON.stringify(requestData),
      });
      const data = await res.json();
      
      if (!res.ok) {
        // Handle validation errors
        const errorMessage = data.error || 'Unknown error occurred';
        alert(`Validation Error: ${errorMessage}`);
        setIsRunningModel(false);
        return;
      }
      
      // Add results tab IMMEDIATELY (graph displays right away)
      addResultsTab(currentProjectId, { ...data, testType: blockMode });
      
      // Trigger project autosave after successful test run
      triggerProjectAutosave(
        currentProjectId,
        currentProject.name,
        projectBlocks[currentProjectId] || new Set(),
        projectBlockPositions,
        projectBlockModes,
        projectBlockParams,
        blockMoveCount,
        resultsTabs,
        currentResultsTab
      );
      
      // Trigger refresh of ProjectExplorerPanel to show new test run
      setProjectRefreshTrigger(prev => prev + 1);
      
      // Backend will handle all Noira messages through display history
      // NoiraPanel will poll for updates automatically
      
      setIsRunningModel(false);
    } catch (err) {
      setIsRunningModel(false);
      alert('Error running model: ' + (err instanceof Error ? err.message : 'Unknown error'));
    }
  }

  // Helper to add a results tab
  function addResultsTab(projectId: string, data: any) {
    setResultsTabs(prev => {
      const tabs = prev[projectId] || [];
      const newId = `results-${Date.now()}`;
      const newTab = { id: newId, label: `Results ${tabs.length + 1}`, data };
      return { ...prev, [projectId]: [...tabs, newTab] };
    });
    setCurrentResultsTab(prev => ({ ...prev, [projectId]: `results-${Date.now()}` }));
  }

  // Helper to close a results tab
  function closeResultsTab(projectId: string, tabId: string) {
    setResultsTabs(prev => {
      const tabs = (prev[projectId] || []).filter(tab => tab.id !== tabId);
      return { ...prev, [projectId]: tabs };
    });
    setCurrentResultsTab(prev => {
      const tabs = resultsTabs[projectId] || [];
      const idx = tabs.findIndex(tab => tab.id === tabId);
      let newTabId = null;
      if (tabs.length > 1) {
        if (idx > 0) newTabId = tabs[idx - 1].id;
        else newTabId = tabs[1].id;
      }
      return { ...prev, [projectId]: newTabId };
    });
  }

  // Render results tab bar and ResultsChart
  function ResultsTabsBar({ projectId }: { projectId: string }) {
    const tabs = resultsTabs[projectId] || [];
    const activeTabId = currentResultsTab[projectId];
    return (
      <div className="flex items-end border-b border-zinc-800 bg-zinc-900 px-2" style={{ minHeight: 36 }}>
        {tabs.map(tab => (
          <div key={tab.id} className={`flex items-center mr-2 ${activeTabId === tab.id ? 'border-b-2 border-green-500' : ''}`}> 
            <button
              className={`px-3 py-1 rounded-t text-sm font-medium ${activeTabId === tab.id ? 'bg-zinc-800 text-green-500' : 'bg-zinc-900 text-zinc-300 hover:bg-zinc-800'}`}
              onClick={() => setCurrentResultsTab(prev => ({ ...prev, [projectId]: tab.id }))}
            >
              {tab.label}
            </button>
            <button
              className="ml-1 text-xs text-zinc-400 hover:text-red-500"
              onClick={() => closeResultsTab(projectId, tab.id)}
              title="Close results tab"
            >
              ×
            </button>
          </div>
        ))}
      </div>
    );
  }

  function ResultsTabContent({ projectId }: { projectId: string }) {
    const tabs = resultsTabs[projectId] || [];
    const activeTabId = currentResultsTab[projectId];
    const tab = tabs.find(t => t.id === activeTabId);
    if (!tab) return null;
    
    // Debug logging
    console.log('ResultsTabContent - tab data:', tab.data);
    
    return <ResultsChart data={tab.data} />;
  }

  const isBlockSelected = selectedBlockProject === currentProjectId;
  function handleBlockSelect() {
    setSelectedBlockProject(currentProjectId);
  }

  // Set minimums to ensure main pane never gets too small
  const minNoira = 260;
  const minMain = 400;
  const [noiraWidth, setNoiraWidth] = useState(320);
  // Remove dynamic max logic and noiraWidth state

  // In App, add a handler to deselect the block
  function handleBlockDeselect() {
    setSelectedBlockProject(null);
  }

  // In App, add a handler for block delete
  function handleBlockDelete() {
    // Remove the specific block type that was right-clicked
    const blockTypeToDelete = contextMenu?.blockType;
    if (blockTypeToDelete) {
      removeBlockTypeFromProject(currentProjectId, blockTypeToDelete);
      setProjectBlockPositions(prev => {
        const newPositions = { ...prev };
        if (newPositions[currentProjectId]) {
          delete newPositions[currentProjectId][blockTypeToDelete];
          // Remove the project entry if no blocks remain
          if (Object.keys(newPositions[currentProjectId]).length === 0) {
            delete newPositions[currentProjectId];
          }
        }
        return newPositions;
      });
      
      // Clean up block parameters
      setProjectBlockParams(prev => {
        const newParams = { ...prev };
        if (newParams[currentProjectId]) {
          delete newParams[currentProjectId][blockTypeToDelete];
          // Remove the project entry if no block params remain
          if (Object.keys(newParams[currentProjectId]).length === 0) {
            delete newParams[currentProjectId];
          }
        }
        return newParams;
      });
      
      // Also remove from projectBlockModes if it was the current mode
      if (projectBlockModes[currentProjectId] === blockTypeToDelete) {
        setProjectBlockModes(prev => {
          const copy = { ...prev };
          delete copy[currentProjectId];
          return copy;
        });
      }
      
      // Trigger autosave after deletion
      const currentProject = openProjects.find(p => p.id === currentProjectId);
      if (currentProject) {
        // Get updated state values
        const updatedProjectBlocks = new Set(projectBlocks[currentProjectId] || []);
        updatedProjectBlocks.delete(blockTypeToDelete);
        
        const updatedPositions = { ...projectBlockPositions };
        if (updatedPositions[currentProjectId]) {
          delete updatedPositions[currentProjectId][blockTypeToDelete];
          if (Object.keys(updatedPositions[currentProjectId]).length === 0) {
            delete updatedPositions[currentProjectId];
          }
        }
        
        const updatedParams = { ...projectBlockParams };
        if (updatedParams[currentProjectId]) {
          delete updatedParams[currentProjectId][blockTypeToDelete];
          if (Object.keys(updatedParams[currentProjectId]).length === 0) {
            delete updatedParams[currentProjectId];
          }
        }
        
        const updatedModes = { ...projectBlockModes };
        if (updatedModes[currentProjectId] === blockTypeToDelete) {
          delete updatedModes[currentProjectId];
        }
        
        triggerProjectAutosave(
          currentProjectId,
          currentProject.name,
          updatedProjectBlocks,
          updatedPositions,
          updatedModes,
          updatedParams,
          blockMoveCount,
          resultsTabs,
          currentResultsTab
        );
      }
    }
    setSelectedBlockProject(null);
    setContextMenu(null);
  }

  // Add handler to create a new project
  async function handleCreateProject() {
    if (!newProjectName.trim()) return;
    
    try {
      const response = await fetch('http://localhost:5001/api/projects', {
        method: 'POST',
        headers: { 'Content-Type': 'application/json' },
        body: JSON.stringify({ name: newProjectName.trim() })
      });
      
      const data = await response.json();
      if (data.success) {
        const newProject = {
          id: data.project.metadata.project_id,
          name: newProjectName.trim()
        };
        
        setProjects(prev => [...prev, newProject]);
        setShowNewProjectModal(false);
        setNewProjectName('');
        // Trigger refresh of ProjectExplorerPanel with a small delay
        console.log('Triggering ProjectExplorerPanel refresh');
        setTimeout(() => {
          setProjectRefreshTrigger(prev => prev + 1);
        }, 100);
      } else {
        alert('Failed to create project: ' + data.error);
      }
    } catch (error) {
      console.error('Error creating project:', error);
      alert('Error creating project');
    }
  }

  // In App, add handler for project folder context menu
  const [projectFolderMenu, setProjectFolderMenu] = useState<{ x: number; y: number; project: { id: string; name: string } } | null>(null);
  function handleProjectFolderContextMenu(project: { id: string; name: string }, e: React.MouseEvent) {
    setProjectFolderMenu({ x: e.clientX, y: e.clientY, project });
    // TODO: Add context menu for project folder
  }
  async function handleDeleteProjectConfirm() {
    if (!projectToDelete) return;
    
    try {
      const response = await fetch(`http://localhost:5001/api/projects/${encodeURIComponent(projectToDelete.name)}`, {
        method: 'DELETE'
      });
      
      const data = await response.json();
      if (data.success) {
        setProjects(prev => prev.filter(p => p.id !== projectToDelete.id));
        // Close tab if open
        setOpenProjects(prev => prev.filter(p => p.id !== projectToDelete.id));
        setProjectBlocks(prev => {
          const copy = { ...prev };
          delete copy[projectToDelete.id];
          return copy;
        });
        setProjectBlockPositions(prev => {
          const copy = { ...prev };
          delete copy[projectToDelete.id];
          return copy;
        });
        setProjectBlockModes(prev => {
          const copy = { ...prev };
          delete copy[projectToDelete.id];
          return copy;
        });
        setProjectToDelete(null);
      } else {
        alert('Failed to delete project: ' + data.error);
      }
    } catch (error) {
      console.error('Error deleting project:', error);
      alert('Error deleting project');
    }
  }

  // Add state for block edit modal
  const [showBlockEditModal, setShowBlockEditModal] = useState(false);

  // Edit Modal for block parameters
  function BlockEditModal({ open, onClose, params, onSave }: { open: boolean; onClose: () => void; params: any; onSave: (params: any) => void }) {
    const [form, setForm] = useState(params || {
      portfolio: {
        assets: ['AAPL', 'GOOG', 'MSFT'],
        weights: [0.4, 0.3, 0.3],
        volatility: [0.2, 0.18, 0.22],
        correlation_matrix: [
          [1, 0.2, 0.1],
          [0.2, 1, 0.15],
          [0.1, 0.15, 1],
        ],
      },
      param: 'volatility',
      asset: 'AAPL',
      range: [0.15, 0.25],
      steps: 6,
      use_noise_model: false, // Add noise model toggle for quantum blocks
      noise_model_type: 'fast', // Add noise model type selector
    });

    // Helper function to update correlation matrix when assets change
    function updateCorrelationMatrix(newAssets: string[]) {
      const currentMatrix = form.portfolio.correlation_matrix;
      const newSize = newAssets.length;
      
      if (newSize > currentMatrix.length) {
        // Add new rows/columns
        const newMatrix = currentMatrix.map((row: number[]) => [...row, 0.1]);
        for (let i = currentMatrix.length; i < newSize; i++) {
          const newRow = new Array(newSize).fill(0.1);
          newRow[i] = 1; // Diagonal should be 1
          newMatrix.push(newRow);
        }
        return newMatrix;
      } else if (newSize < currentMatrix.length) {
        // Remove rows/columns
        return currentMatrix.slice(0, newSize).map((row: number[]) => row.slice(0, newSize));
      }
      return currentMatrix;
    }

    // Helper function to update arrays when assets change
    function updateArray<T>(array: T[], newSize: number, defaultValue: T): T[] {
      if (newSize > array.length) {
        return [...array, ...Array(newSize - array.length).fill(defaultValue)];
      } else if (newSize < array.length) {
        return array.slice(0, newSize);
      }
      return array;
    }

    function addAsset() {
      if (form.portfolio.assets.length >= 5) return;
      
      const newAssetName = `ASSET${form.portfolio.assets.length + 1}`;
      const newAssets = [...form.portfolio.assets, newAssetName];
      const newWeights = updateArray(form.portfolio.weights, newAssets.length, 0.1);
      const newVolatility = updateArray(form.portfolio.volatility, newAssets.length, 0.2);
      const newCorrelationMatrix = updateCorrelationMatrix(newAssets);
      
      // Normalize weights
      const totalWeight = newWeights.reduce((sum: number, w: number) => sum + w, 0);
      const normalizedWeights = newWeights.map((w: number) => w / totalWeight);
      
      setForm((prev: any) => ({
        ...prev,
        portfolio: {
          ...prev.portfolio,
          assets: newAssets,
          weights: normalizedWeights,
          volatility: newVolatility,
          correlation_matrix: newCorrelationMatrix,
        },
        asset: newAssetName, // Set to the new asset
      }));
    }

    function removeAsset(index: number) {
      if (form.portfolio.assets.length <= 1) return;
      
      const newAssets = form.portfolio.assets.filter((_: string, i: number) => i !== index);
      const newWeights = form.portfolio.weights.filter((_: number, i: number) => i !== index);
      const newVolatility = form.portfolio.volatility.filter((_: number, i: number) => i !== index);
      const newCorrelationMatrix = updateCorrelationMatrix(newAssets);
      
      // Normalize weights
      const totalWeight = newWeights.reduce((sum: number, w: number) => sum + w, 0);
      const normalizedWeights = newWeights.map((w: number) => w / totalWeight);
      
      // Update selected asset if it was removed
      let newSelectedAsset = form.asset;
      if (form.asset === form.portfolio.assets[index]) {
        newSelectedAsset = newAssets[0];
      }
      
      setForm((prev: any) => ({
        ...prev,
        portfolio: {
          ...prev.portfolio,
          assets: newAssets,
          weights: normalizedWeights,
          volatility: newVolatility,
          correlation_matrix: newCorrelationMatrix,
        },
        asset: newSelectedAsset,
      }));
    }

    function handleChange(e: React.ChangeEvent<HTMLInputElement | HTMLSelectElement>) {
      const { name, value } = e.target;
      setForm((prev: any) => ({ ...prev, [name]: name === 'steps' ? Number(value) : value }));
    }
    
    function handleRangeChange(idx: number, value: string) {
      setForm((prev: any) => {
        const range = [...prev.range];
        range[idx] = Number(value);
        return { ...prev, range };
      });
    }
    
    function handleAssetChange(idx: number, value: string) {
      setForm((prev: any) => {
        const assets = [...prev.portfolio.assets];
        const oldAsset = assets[idx];
        assets[idx] = value;
        
        // If the currently selected asset for analysis is the one being changed, update it
        let newAsset = prev.asset;
        if (prev.asset === oldAsset) {
          newAsset = value;
        }
        
        return { 
          ...prev, 
          portfolio: { ...prev.portfolio, assets },
          asset: newAsset
        };
      });
    }
    
    function handleWeightChange(idx: number, value: string) {
      setForm((prev: any) => {
        const weights = [...prev.portfolio.weights];
        weights[idx] = Number(value);
        return { ...prev, portfolio: { ...prev.portfolio, weights } };
      });
    }
    
    function handleVolatilityChange(idx: number, value: string) {
      setForm((prev: any) => {
        const volatility = [...prev.portfolio.volatility];
        volatility[idx] = Number(value);
        return { ...prev, portfolio: { ...prev.portfolio, volatility } };
      });
    }
    
    function handleCorrelationChange(i: number, j: number, value: string) {
      setForm((prev: any) => {
        const matrix = prev.portfolio.correlation_matrix.map((row: number[], _idx: number) => [...row]);
        matrix[i][j] = Number(value);
        matrix[j][i] = Number(value);
        return { ...prev, portfolio: { ...prev.portfolio, correlation_matrix: matrix } };
      });
    }

    function handleNoiseToggle() {
      setForm((prev: any) => ({ ...prev, use_noise_model: !prev.use_noise_model }));
    }
    
    function handleNoiseTypeChange(e: React.ChangeEvent<HTMLSelectElement>) {
      setForm((prev: any) => ({ ...prev, noise_model_type: e.target.value }));
    }

    const blockTypeLabel =
      projectBlockModes[currentProjectId] === 'classical'
        ? 'Classical Portfolio Sensitivity Test'
        : projectBlockModes[currentProjectId] === 'hybrid'
        ? 'Hybrid Portfolio Sensitivity Test'
        : 'Quantum Portfolio Sensitivity Test';

    return open ? (
      <div className="fixed inset-0 z-50 flex items-center justify-center bg-black bg-opacity-50 backdrop-blur-sm">
        <div className="bg-zinc-900 border border-zinc-700 rounded-lg shadow-2xl p-6 min-w-[800px] max-w-[1000px] max-h-[90vh] overflow-y-auto">
          {/* Header */}
          <div className="flex items-center justify-between mb-6">
            <div>
              <h2 className="text-xl font-semibold text-zinc-100">{blockTypeLabel}</h2>
              <p className="text-sm text-zinc-400 mt-1">Configure portfolio parameters and sensitivity analysis</p>
            </div>
            <button
              className="text-zinc-400 hover:text-zinc-200 transition-colors p-2 rounded-lg hover:bg-zinc-800"
              onClick={onClose}
            >
              <svg className="w-5 h-5" fill="none" stroke="currentColor" viewBox="0 0 24 24">
                <path strokeLinecap="round" strokeLinejoin="round" strokeWidth={2} d="M6 18L18 6M6 6l12 12" />
              </svg>
            </button>
          </div>

          <form className="space-y-6" onSubmit={e => { e.preventDefault(); onSave(form); onClose(); }}>
            {/* Portfolio Configuration Section */}
            <div className="bg-zinc-800 rounded-lg p-4 border border-zinc-700">
              <h3 className="text-lg font-medium text-zinc-100 mb-4 flex items-center">
                <svg className="w-5 h-5 mr-2 text-blue-400" fill="none" stroke="currentColor" viewBox="0 0 24 24">
                  <path strokeLinecap="round" strokeLinejoin="round" strokeWidth={2} d="M19 11H5m14 0a2 2 0 012 2v6a2 2 0 01-2 2H5a2 2 0 01-2-2v-6a2 2 0 012-2m14 0V9a2 2 0 00-2-2M5 11V9a2 2 0 012-2m0 0V5a2 2 0 012-2h6a2 2 0 012 2v2M7 7h10" />
                </svg>
                Portfolio Configuration
              </h3>
              
              {/* Assets Management */}
              <div className="mb-4">
                <div className="flex items-center justify-between mb-3">
                  <label className="block text-zinc-300 text-sm font-medium">Assets ({form.portfolio.assets.length}/5)</label>
                  <button
                    type="button"
                    onClick={addAsset}
                    disabled={form.portfolio.assets.length >= 5}
                    className="px-3 py-1 text-xs bg-blue-600 text-white rounded hover:bg-blue-700 disabled:bg-zinc-600 disabled:cursor-not-allowed transition-colors flex items-center"
                  >
                    <svg className="w-3 h-3 mr-1" fill="none" stroke="currentColor" viewBox="0 0 24 24">
                      <path strokeLinecap="round" strokeLinejoin="round" strokeWidth={2} d="M12 6v6m0 0v6m0-6h6m-6 0H6" />
                    </svg>
                    Add Asset
                  </button>
                </div>
                
                <div className="grid grid-cols-1 md:grid-cols-2 lg:grid-cols-3 gap-4">
                  {form.portfolio.assets.map((_asset: string, idx: number) => (
                    <div key={idx} className="bg-zinc-700 rounded-lg p-3 border border-zinc-600">
                      <div className="flex items-center justify-between mb-2">
                        <span className="text-xs text-zinc-400 font-medium">Asset {idx + 1}</span>
                        {form.portfolio.assets.length > 1 && (
                          <button
                            type="button"
                            onClick={() => removeAsset(idx)}
                            className="text-red-400 hover:text-red-300 transition-colors p-1"
                          >
                            <svg className="w-4 h-4" fill="none" stroke="currentColor" viewBox="0 0 24 24">
                              <path strokeLinecap="round" strokeLinejoin="round" strokeWidth={2} d="M19 7l-.867 12.142A2 2 0 0116.138 21H7.862a2 2 0 01-1.995-1.858L5 7m5 4v6m4-6v6m1-10V4a1 1 0 00-1-1h-4a1 1 0 00-1 1v3M4 7h16" />
                            </svg>
                          </button>
                        )}
                      </div>
                      
                      <div className="space-y-2">
                        <div>
                          <label className="block text-xs text-zinc-400 mb-1">Symbol</label>
                          <input
                            className="w-full bg-zinc-600 border border-zinc-500 rounded px-2 py-1 text-zinc-100 text-sm focus:outline-none focus:ring-2 focus:ring-blue-500"
                            value={form.portfolio.assets[idx]}
                            onChange={e => handleAssetChange(idx, e.target.value)}
                            placeholder="AAPL"
                          />
                        </div>
                        
                        <div>
                          <label className="block text-xs text-zinc-400 mb-1">Weight</label>
                          <input
                            type="number"
                            step="0.01"
                            min="0"
                            max="1"
                            className="w-full bg-zinc-600 border border-zinc-500 rounded px-2 py-1 text-zinc-100 text-sm focus:outline-none focus:ring-2 focus:ring-blue-500"
                            value={form.portfolio.weights[idx]}
                            onChange={e => handleWeightChange(idx, e.target.value)}
                          />
                        </div>
                        
                        <div>
                          <label className="block text-xs text-zinc-400 mb-1">Volatility</label>
                          <input
                            type="number"
                            step="0.01"
                            min="0"
                            className="w-full bg-zinc-600 border border-zinc-500 rounded px-2 py-1 text-zinc-100 text-sm focus:outline-none focus:ring-2 focus:ring-blue-500"
                            value={form.portfolio.volatility[idx]}
                            onChange={e => handleVolatilityChange(idx, e.target.value)}
                          />
                        </div>
                      </div>
                    </div>
                  ))}
                </div>
              </div>

              {/* Correlation Matrix */}
              <div>
                <label className="block text-zinc-300 text-sm font-medium mb-3">Correlation Matrix</label>
                <div className="bg-zinc-700 rounded-lg p-3 border border-zinc-600 overflow-x-auto">
                  <div className="grid gap-1" style={{ gridTemplateColumns: `repeat(${form.portfolio.assets.length + 1}, minmax(60px, 1fr))` }}>
                    {/* Header row */}
                    <div className="text-xs text-zinc-400 font-medium p-1"></div>
                    {form.portfolio.assets.map((asset: string, idx: number) => (
                      <div key={idx} className="text-xs text-zinc-400 font-medium p-1 text-center">{asset}</div>
                    ))}
                    
                    {/* Data rows */}
                    {form.portfolio.correlation_matrix.map((row: number[], i: number) => (
                      <React.Fragment key={i}>
                        <div className="text-xs text-zinc-400 font-medium p-1">{form.portfolio.assets[i]}</div>
                        {row.map((val: number, j: number) => (
                          <input
                            key={j}
                            type="number"
                            step="0.01"
                            min="-1"
                            max="1"
                            className="w-full bg-zinc-600 border border-zinc-500 rounded px-1 py-1 text-zinc-100 text-xs text-center focus:outline-none focus:ring-1 focus:ring-blue-500"
                            value={val}
                            onChange={e => handleCorrelationChange(i, j, e.target.value)}
                            disabled={i === j}
                          />
                        ))}
                      </React.Fragment>
                    ))}
                  </div>
                </div>
              </div>
            </div>

            {/* Sensitivity Analysis Section */}
            <div className="bg-zinc-800 rounded-lg p-4 border border-zinc-700">
              <h3 className="text-lg font-medium text-zinc-100 mb-4 flex items-center">
                <svg className="w-5 h-5 mr-2 text-green-400" fill="none" stroke="currentColor" viewBox="0 0 24 24">
                  <path strokeLinecap="round" strokeLinejoin="round" strokeWidth={2} d="M9 19v-6a2 2 0 00-2-2H5a2 2 0 00-2 2v6a2 2 0 002 2h2a2 2 0 002-2zm0 0V9a2 2 0 012-2h2a2 2 0 012 2v10m-6 0a2 2 0 002 2h2a2 2 0 002-2m0 0V5a2 2 0 012-2h2a2 2 0 012 2v14a2 2 0 01-2 2h-2a2 2 0 01-2-2z" />
                </svg>
                Sensitivity Analysis Parameters
              </h3>
              
              <div className="grid grid-cols-1 md:grid-cols-2 lg:grid-cols-4 gap-4">
                <div>
                  <label className="block text-zinc-300 text-sm font-medium mb-2">Parameter to Perturb</label>
                  <select 
                    name="param" 
                    className="w-full bg-zinc-600 border border-zinc-500 rounded px-3 py-2 text-zinc-100 focus:outline-none focus:ring-2 focus:ring-blue-500" 
                    value={form.param} 
                    onChange={handleChange}
                  >
                    <option value="volatility">Volatility</option>
                    <option value="weight">Weight</option>
                    <option value="correlation">Correlation</option>
                  </select>
                </div>
                
                <div>
                  <label className="block text-zinc-300 text-sm font-medium mb-2">Target Asset</label>
                  <select 
                    name="asset" 
                    className="w-full bg-zinc-600 border border-zinc-500 rounded px-3 py-2 text-zinc-100 focus:outline-none focus:ring-2 focus:ring-blue-500" 
                    value={form.asset} 
                    onChange={handleChange}
                  >
                    {form.portfolio.assets.map((asset: string, idx: number) => (
                      <option key={idx} value={asset}>{asset}</option>
                    ))}
                  </select>
                </div>
                
                <div>
                  <label className="block text-zinc-300 text-sm font-medium mb-2">Range Min</label>
                  <input
                    type="number"
                    step="any"
                    className="w-full bg-zinc-600 border border-zinc-500 rounded px-3 py-2 text-zinc-100 focus:outline-none focus:ring-2 focus:ring-blue-500"
                    value={form.range[0]}
                    onChange={e => handleRangeChange(0, e.target.value)}
                    required
                  />
                </div>
                
                <div>
                  <label className="block text-zinc-300 text-sm font-medium mb-2">Range Max</label>
                  <input
                    type="number"
                    step="any"
                    className="w-full bg-zinc-600 border border-zinc-500 rounded px-3 py-2 text-zinc-100 focus:outline-none focus:ring-2 focus:ring-blue-500"
                    value={form.range[1]}
                    onChange={e => handleRangeChange(1, e.target.value)}
                    required
                  />
                </div>
              </div>
              
              <div className="mt-4">
                <label className="block text-zinc-300 text-sm font-medium mb-2">Number of Steps</label>
                <input
                  name="steps"
                  type="number"
                  min="2"
                  max="20"
                  className="w-full bg-zinc-600 border border-zinc-500 rounded px-3 py-2 text-zinc-100 focus:outline-none focus:ring-2 focus:ring-blue-500"
                  value={form.steps}
                  onChange={handleChange}
                  required
                />
                <p className="text-xs text-zinc-400 mt-1">Number of points to test in the range (2-20)</p>
              </div>
              
              {/* Quantum-specific noise model toggle */}
              {projectBlockModes[currentProjectId] === 'quantum' && (
                <div className="mt-4">
                  <div className="flex items-center justify-between mb-3">
                    <div>
                      <label className="block text-zinc-300 text-sm font-medium mb-1">Simulate Hardware Noise</label>
                      <p className="text-xs text-zinc-400">Use realistic quantum hardware noise model for more accurate results</p>
                    </div>
                    <button
                      type="button"
                      onClick={handleNoiseToggle}
                      className={`relative inline-flex h-6 w-11 items-center rounded-full transition-colors focus:outline-none focus:ring-2 focus:ring-blue-500 focus:ring-offset-2 focus:ring-offset-zinc-900 ${
                        form.use_noise_model ? 'bg-blue-600' : 'bg-zinc-600'
                      }`}
                    >
                      <span
                        className={`inline-block h-4 w-4 transform rounded-full bg-white transition-transform ${
                          form.use_noise_model ? 'translate-x-6' : 'translate-x-1'
                        }`}
                      />
                    </button>
                  </div>
                  
                  {/* Noise model type selector */}
                  {form.use_noise_model && (
                    <div className="mt-3">
                      <label className="block text-zinc-300 text-sm font-medium mb-2">Noise Model Type</label>
                      <select
                        value={form.noise_model_type}
                        onChange={handleNoiseTypeChange}
                        className="w-full bg-zinc-600 border border-zinc-500 rounded px-3 py-2 text-zinc-100 focus:outline-none focus:ring-2 focus:ring-blue-500"
                      >
                        <option value="fast">Fast (Basic Noise)</option>
                        <option value="realistic">Realistic (Full Hardware)</option>
                      </select>
                      <p className="text-xs text-zinc-400 mt-1">
                        {form.noise_model_type === 'fast' 
                          ? 'Basic depolarizing noise for faster execution'
                          : 'Full IBM Toronto hardware noise model (slower but more accurate)'
                        }
                      </p>
                    </div>
                  )}
                </div>
              )}
            </div>

            {/* Action Buttons */}
            <div className="flex justify-end gap-3 pt-4 border-t border-zinc-700">
              <button
                type="button"
                className="px-6 py-2 bg-zinc-700 text-zinc-300 rounded-lg hover:bg-zinc-600 transition-colors font-medium"
                onClick={onClose}
              >
                Cancel
              </button>
              <button
                type="submit"
                className="px-6 py-2 bg-blue-600 text-white rounded-lg hover:bg-blue-700 transition-colors font-medium flex items-center"
              >
                <svg className="w-4 h-4 mr-2" fill="none" stroke="currentColor" viewBox="0 0 24 24">
                  <path strokeLinecap="round" strokeLinejoin="round" strokeWidth={2} d="M5 13l4 4L19 7" />
                </svg>
                Save Configuration
              </button>
            </div>
          </form>
        </div>
      </div>
    ) : null;
  }

  return (
    <DndContext onDragStart={handleDragStart} onDragEnd={handleDragEnd}>
      {/* Monitor each open project for deletion */}
      {openProjects.map(project => (
        <ProjectDeletionMonitor
          key={project.id}
          projectId={project.id}
          projectName={project.name}
          onDeleted={() => {
            console.log(`Auto-closing deleted project: ${project.name}`);
            // Show notification
            setDeletedProjectNotification(`Project "${project.name}" was deleted from the file system and has been closed.`);
            // Close the project
            closeProject(project.id);
            // Refresh project list
            setProjectRefreshTrigger(prev => prev + 1);
            // Clear notification after 5 seconds
            setTimeout(() => setDeletedProjectNotification(null), 5000);
          }}
        />
      ))}
      <div className="h-screen w-screen flex flex-col relative" onClick={handleCloseContextMenu}>
        {/* Notification for deleted projects */}
        {deletedProjectNotification && (
          <div className="fixed top-4 left-1/2 transform -translate-x-1/2 z-50 bg-red-600 text-white px-6 py-3 rounded-lg shadow-lg flex items-center space-x-3">
            <svg className="w-5 h-5" fill="none" stroke="currentColor" viewBox="0 0 24 24">
              <path strokeLinecap="round" strokeLinejoin="round" strokeWidth={2} d="M12 9v2m0 4h.01m-6.938 4h13.856c1.54 0 2.502-1.667 1.732-3L13.732 4c-.77-1.333-2.694-1.333-3.464 0L3.34 16c-.77 1.333.192 3 1.732 3z" />
            </svg>
            <span>{deletedProjectNotification}</span>
            <button 
              onClick={() => setDeletedProjectNotification(null)}
              className="ml-4 text-white hover:text-gray-200"
            >
              ×
            </button>
          </div>
        )}
        <LayoutToggles
          showNoira={showNoira}
          setShowNoira={setShowNoira}
          showBlockBar={showBlockBar}
          setShowBlockBar={setShowBlockBar}
          showFileManager={showFileManager}
          setShowFileManager={setShowFileManager}
        />
        <div className={`flex ${showBlockBar ? 'flex-1 min-h-0' : 'h-full'} relative`}>
          {/* File Manager */}
          <SubtleResizableBorder direction="left" show={showFileManager} min={200} max={400} initial={280}>
            <ProjectExplorerPanel
              onOpenProject={handleOpenProject}
              onCloseProject={closeProject}
              onOpenTestRun={handleOpenTestRun}
              onCloseTestRun={handleCloseTestRun}
              openProjects={openProjects}
              currentProjectId={currentProjectId}
              refreshTrigger={projectRefreshTrigger}
            />
          </SubtleResizableBorder>
          {/* Main Page */}
          <div className="flex-1 min-w-0 relative" style={{ minWidth: minMain }}>
            <ProjectTabs
              openProjects={openProjects}
              currentProjectId={currentProjectId}
              setCurrentProjectId={setCurrentProjectId}
              closeProject={closeProject}
            />
            {/* Results tabs bar and content */}
            <ResultsTabsBar projectId={currentProjectId} />
            {/* Show either results or main page */}
            {currentResultsTab[currentProjectId] && resultsTabs[currentProjectId]?.length > 0 ? (
              <ResultsTabContent projectId={currentProjectId} />
            ) : openProjects.length > 0 ? (
              <MainPage
              onEditRequest={handleEditRequest}
              showRunButton={hasAnyBlock(currentProjectId)}
              onRunModel={handleRunModel}
              isSelected={isBlockSelected}
              onSelect={handleBlockSelect}
              onDeselect={handleBlockDeselect}
              currentProjectId={currentProjectId}
              projectBlockPositions={projectBlockPositions}
              projectBlockModes={projectBlockModes}
              openProjects={openProjects}
              projectBlocks={projectBlocks}
              projectBlockParams={projectBlockParams}
              blockMoveCount={blockMoveCount}
              resultsTabs={resultsTabs}
              currentResultsTab={currentResultsTab}
              setProjectBlockPositions={setProjectBlockPositions}
              setBlockMoveCount={setBlockMoveCount}
              triggerProjectAutosave={triggerProjectAutosave}
            />
            ) : (
              <div className="h-full w-full bg-zinc-800 text-zinc-100 flex flex-col items-center justify-center border-2 border-dashed border-zinc-700 relative">
                <div className="text-2xl font-bold mb-2">Select a project to get started</div>
                <div className="text-zinc-400">Create or open an existing project from the left panel.</div>
              </div>
            )}
          </div>
          {/* Noira Panel */}
          <SubtleResizableBorder
            direction="right"
            show={showNoira}
            min={minNoira}
            max={480}
            initial={320}
            onResize={setNoiraWidth}
          >
            <div style={{ width: noiraWidth, minWidth: minNoira, maxWidth: 480, height: '100%' }}>
              <NoiraPanel />
            </div>
          </SubtleResizableBorder>
        </div>
        {/* Block Bar at the bottom */}
        <SubtleResizableBorder direction="bottom" show={showBlockBar} min={48} max={160} initial={64}>
          <div className="h-full border-t border-zinc-800">
            <BlockBar 
              mode={mode} 
              setMode={setMode} 
              currentProjectId={currentProjectId}
              isBlockTypePlaced={isBlockTypePlaced}
            />
          </div>
        </SubtleResizableBorder>
        <DragOverlay>
          {activeId ? (
            <SensitivityTestBlock 
              isDragging 
              mode={
                activeId === 'blockbar-classical' || activeId === 'main-classical' ? 'classical' :
                activeId === 'blockbar-hybrid' || activeId === 'main-hybrid' ? 'hybrid' :
                activeId === 'blockbar-quantum' || activeId === 'main-quantum' ? 'quantum' :
                'classical'
              }
            />
          ) : null}
        </DragOverlay>
        {contextMenu && (
          <ContextMenu x={contextMenu.x} y={contextMenu.y} onEdit={handleEdit} onDelete={handleBlockDelete} onClose={handleCloseContextMenu} />
        )}
        {showModal && <FloatingModal onClose={handleModalClose} blockMode={projectBlockModes[currentProjectId] || mode} />}
        {showNewProjectModal && (
          <div className="fixed inset-0 z-50 flex items-center justify-center bg-black bg-opacity-40">
            <div className="bg-white rounded-lg shadow-lg p-8 min-w-[320px] min-h-[120px] relative">
              <button
                className="absolute top-2 right-2 text-zinc-500 hover:text-zinc-800 text-xl font-bold"
                onClick={() => setShowNewProjectModal(false)}
              >
                ×
              </button>
              <div className="text-lg font-bold mb-4 text-zinc-800">Create New Project</div>
              <form className="space-y-4" onSubmit={e => { e.preventDefault(); handleCreateProject(); }}>
                <input
                  className="w-full border border-zinc-300 rounded px-3 py-2 outline-none focus:border-blue-500"
                  placeholder="Project Name"
                  value={newProjectName}
                  onChange={e => setNewProjectName(e.target.value)}
                  autoFocus
                />
                <div className="flex justify-end gap-2">
                  <button
                    type="button"
                    className="px-4 py-2 rounded bg-zinc-200 text-zinc-700 hover:bg-zinc-300"
                    onClick={() => setShowNewProjectModal(false)}
                  >
                    Cancel
                  </button>
                  <button
                    type="submit"
                    className="px-4 py-2 rounded bg-green-600 text-white font-bold hover:bg-green-700"
                    disabled={!newProjectName.trim()}
                  >
                    Create
                  </button>
                </div>
              </form>
            </div>
          </div>
        )}
        {projectFolderMenu && (
          <div
            style={{ position: 'fixed', left: projectFolderMenu.x, top: projectFolderMenu.y, zIndex: 1000 }}
            className="bg-white rounded shadow border border-zinc-200 min-w-[140px]"
            onClick={() => setProjectFolderMenu(null)}
          >
            <button
              className="w-full text-left px-4 py-2 hover:bg-red-100 text-red-700"
              onClick={e => { e.stopPropagation(); setProjectToDelete(projectFolderMenu.project); setProjectFolderMenu(null); }}
            >
              Delete Project
            </button>
          </div>
        )}
        {projectToDelete && (
          <div className="fixed inset-0 z-50 flex items-center justify-center bg-black bg-opacity-40">
            <div className="bg-white rounded-lg shadow-lg p-8 min-w-[320px] min-h-[120px] relative">
              <button
                className="absolute top-2 right-2 text-zinc-500 hover:text-zinc-800 text-xl font-bold"
                onClick={() => setProjectToDelete(null)}
              >
                ×
              </button>
              <div className="text-lg font-bold mb-4 text-zinc-800">Delete Project</div>
              <div className="mb-4 text-zinc-700">Are you sure you want to delete <span className="font-bold">{projectToDelete.name}</span>? This action cannot be undone.</div>
              <div className="flex justify-end gap-2">
                <button
                  type="button"
                  className="px-4 py-2 rounded bg-zinc-200 text-zinc-700 hover:bg-zinc-300"
                  onClick={() => setProjectToDelete(null)}
                >
                  Cancel
                </button>
                <button
                  type="button"
                  className="px-4 py-2 rounded bg-red-600 text-white font-bold hover:bg-red-700"
                  onClick={handleDeleteProjectConfirm}
                >
                  Delete
                </button>
              </div>
            </div>
          </div>
        )}
        {showBlockEditModal && (
          <BlockEditModal
            open={showBlockEditModal}
            onClose={() => {
              setShowBlockEditModal(false);
              setEditingBlockType(null);
            }}
            params={projectBlockParams[currentProjectId]?.[editingBlockType || projectBlockModes[currentProjectId] || mode]}
            onSave={params => {
              const blockType = editingBlockType || projectBlockModes[currentProjectId] || mode;
              setProjectBlockParams(prev => ({
                ...prev,
                [currentProjectId]: {
                  ...(prev[currentProjectId] || {}),
                  [blockType]: params
                }
              }));
              
              // Trigger autosave after parameter changes with UPDATED parameters
              const currentProject = openProjects.find(p => p.id === currentProjectId);
              if (currentProject) {
                // Create updated projectBlockParams with the new parameters
                const updatedProjectBlockParams = {
                  ...projectBlockParams,
                  [currentProjectId]: {
                    ...(projectBlockParams[currentProjectId] || {}),
                    [blockType]: params
                  }
                };
                
                triggerProjectAutosave(
                  currentProjectId,
                  currentProject.name,
                  projectBlocks[currentProjectId] || new Set(),
                  projectBlockPositions,
                  projectBlockModes,
                  updatedProjectBlockParams, // Use the updated parameters
                  blockMoveCount,
                  resultsTabs,
                  currentResultsTab
                );
              }
              setEditingBlockType(null);
            }}
          />
        )}
        {isRunningModel && (
          <div className="w-full h-1 bg-gradient-to-r from-blue-400 via-green-400 to-teal-400 animate-pulse absolute top-0 left-0 z-50" />
        )}
      </div>
    </DndContext>
  );
}

declare global {
  interface Window {
    electronAPI?: {
      chooseFolder: () => Promise<string | null>;
      readDir: (dirPath: string) => Promise<Array<{ name: string; type: 'file' | 'folder' }>>;
    };
  }
}

export default App;<|MERGE_RESOLUTION|>--- conflicted
+++ resolved
@@ -10,7 +10,6 @@
 import NoiraPanel from './NoiraPanel';
 import ProjectExplorerPanel from './ProjectExplorerPanel';
 import { triggerProjectAutosave, autosaveManager } from './autosave';
-<<<<<<< HEAD
 import { useProjectDeletion } from './hooks/useProjectDeletion';
 
 // Component to monitor a single project for deletion
@@ -28,9 +27,7 @@
   // This component doesn't render anything
   return null;
 }
-=======
 import { useProjectPolling, useProjectListPolling } from './hooks/useProjectPolling';
->>>>>>> b9109439
 
 // Block color scheme by mode (move to top-level scope)
 const blockModeStyles = {
